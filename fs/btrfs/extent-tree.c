/*
 * Copyright (C) 2007 Oracle.  All rights reserved.
 *
 * This program is free software; you can redistribute it and/or
 * modify it under the terms of the GNU General Public
 * License v2 as published by the Free Software Foundation.
 *
 * This program is distributed in the hope that it will be useful,
 * but WITHOUT ANY WARRANTY; without even the implied warranty of
 * MERCHANTABILITY or FITNESS FOR A PARTICULAR PURPOSE.  See the GNU
 * General Public License for more details.
 *
 * You should have received a copy of the GNU General Public
 * License along with this program; if not, write to the
 * Free Software Foundation, Inc., 59 Temple Place - Suite 330,
 * Boston, MA 021110-1307, USA.
 */
#include <linux/sched.h>
#include <linux/pagemap.h>
#include <linux/writeback.h>
#include <linux/blkdev.h>
#include <linux/sort.h>
#include <linux/rcupdate.h>
#include <linux/kthread.h>
#include <linux/slab.h>
#include "compat.h"
#include "hash.h"
#include "ctree.h"
#include "disk-io.h"
#include "print-tree.h"
#include "transaction.h"
#include "volumes.h"
#include "locking.h"
#include "free-space-cache.h"

static int update_block_group(struct btrfs_trans_handle *trans,
			      struct btrfs_root *root,
			      u64 bytenr, u64 num_bytes, int alloc);
static int __btrfs_free_extent(struct btrfs_trans_handle *trans,
				struct btrfs_root *root,
				u64 bytenr, u64 num_bytes, u64 parent,
				u64 root_objectid, u64 owner_objectid,
				u64 owner_offset, int refs_to_drop,
				struct btrfs_delayed_extent_op *extra_op);
static void __run_delayed_extent_op(struct btrfs_delayed_extent_op *extent_op,
				    struct extent_buffer *leaf,
				    struct btrfs_extent_item *ei);
static int alloc_reserved_file_extent(struct btrfs_trans_handle *trans,
				      struct btrfs_root *root,
				      u64 parent, u64 root_objectid,
				      u64 flags, u64 owner, u64 offset,
				      struct btrfs_key *ins, int ref_mod);
static int alloc_reserved_tree_block(struct btrfs_trans_handle *trans,
				     struct btrfs_root *root,
				     u64 parent, u64 root_objectid,
				     u64 flags, struct btrfs_disk_key *key,
				     int level, struct btrfs_key *ins);
static int do_chunk_alloc(struct btrfs_trans_handle *trans,
			  struct btrfs_root *extent_root, u64 alloc_bytes,
			  u64 flags, int force);
static int find_next_key(struct btrfs_path *path, int level,
			 struct btrfs_key *key);
static void dump_space_info(struct btrfs_space_info *info, u64 bytes,
			    int dump_block_groups);

static noinline int
block_group_cache_done(struct btrfs_block_group_cache *cache)
{
	smp_mb();
	return cache->cached == BTRFS_CACHE_FINISHED;
}

static int block_group_bits(struct btrfs_block_group_cache *cache, u64 bits)
{
	return (cache->flags & bits) == bits;
}

void btrfs_get_block_group(struct btrfs_block_group_cache *cache)
{
	atomic_inc(&cache->count);
}

void btrfs_put_block_group(struct btrfs_block_group_cache *cache)
{
	if (atomic_dec_and_test(&cache->count)) {
		WARN_ON(cache->pinned > 0);
		WARN_ON(cache->reserved > 0);
		WARN_ON(cache->reserved_pinned > 0);
		kfree(cache);
	}
}

/*
 * this adds the block group to the fs_info rb tree for the block group
 * cache
 */
static int btrfs_add_block_group_cache(struct btrfs_fs_info *info,
				struct btrfs_block_group_cache *block_group)
{
	struct rb_node **p;
	struct rb_node *parent = NULL;
	struct btrfs_block_group_cache *cache;

	spin_lock(&info->block_group_cache_lock);
	p = &info->block_group_cache_tree.rb_node;

	while (*p) {
		parent = *p;
		cache = rb_entry(parent, struct btrfs_block_group_cache,
				 cache_node);
		if (block_group->key.objectid < cache->key.objectid) {
			p = &(*p)->rb_left;
		} else if (block_group->key.objectid > cache->key.objectid) {
			p = &(*p)->rb_right;
		} else {
			spin_unlock(&info->block_group_cache_lock);
			return -EEXIST;
		}
	}

	rb_link_node(&block_group->cache_node, parent, p);
	rb_insert_color(&block_group->cache_node,
			&info->block_group_cache_tree);
	spin_unlock(&info->block_group_cache_lock);

	return 0;
}

/*
 * This will return the block group at or after bytenr if contains is 0, else
 * it will return the block group that contains the bytenr
 */
static struct btrfs_block_group_cache *
block_group_cache_tree_search(struct btrfs_fs_info *info, u64 bytenr,
			      int contains)
{
	struct btrfs_block_group_cache *cache, *ret = NULL;
	struct rb_node *n;
	u64 end, start;

	spin_lock(&info->block_group_cache_lock);
	n = info->block_group_cache_tree.rb_node;

	while (n) {
		cache = rb_entry(n, struct btrfs_block_group_cache,
				 cache_node);
		end = cache->key.objectid + cache->key.offset - 1;
		start = cache->key.objectid;

		if (bytenr < start) {
			if (!contains && (!ret || start < ret->key.objectid))
				ret = cache;
			n = n->rb_left;
		} else if (bytenr > start) {
			if (contains && bytenr <= end) {
				ret = cache;
				break;
			}
			n = n->rb_right;
		} else {
			ret = cache;
			break;
		}
	}
	if (ret)
		btrfs_get_block_group(ret);
	spin_unlock(&info->block_group_cache_lock);

	return ret;
}

static int add_excluded_extent(struct btrfs_root *root,
			       u64 start, u64 num_bytes)
{
	u64 end = start + num_bytes - 1;
	set_extent_bits(&root->fs_info->freed_extents[0],
			start, end, EXTENT_UPTODATE, GFP_NOFS);
	set_extent_bits(&root->fs_info->freed_extents[1],
			start, end, EXTENT_UPTODATE, GFP_NOFS);
	return 0;
}

static void free_excluded_extents(struct btrfs_root *root,
				  struct btrfs_block_group_cache *cache)
{
	u64 start, end;

	start = cache->key.objectid;
	end = start + cache->key.offset - 1;

	clear_extent_bits(&root->fs_info->freed_extents[0],
			  start, end, EXTENT_UPTODATE, GFP_NOFS);
	clear_extent_bits(&root->fs_info->freed_extents[1],
			  start, end, EXTENT_UPTODATE, GFP_NOFS);
}

static int exclude_super_stripes(struct btrfs_root *root,
				 struct btrfs_block_group_cache *cache)
{
	u64 bytenr;
	u64 *logical;
	int stripe_len;
	int i, nr, ret;

	if (cache->key.objectid < BTRFS_SUPER_INFO_OFFSET) {
		stripe_len = BTRFS_SUPER_INFO_OFFSET - cache->key.objectid;
		cache->bytes_super += stripe_len;
		ret = add_excluded_extent(root, cache->key.objectid,
					  stripe_len);
		BUG_ON(ret);
	}

	for (i = 0; i < BTRFS_SUPER_MIRROR_MAX; i++) {
		bytenr = btrfs_sb_offset(i);
		ret = btrfs_rmap_block(&root->fs_info->mapping_tree,
				       cache->key.objectid, bytenr,
				       0, &logical, &nr, &stripe_len);
		BUG_ON(ret);

		while (nr--) {
			cache->bytes_super += stripe_len;
			ret = add_excluded_extent(root, logical[nr],
						  stripe_len);
			BUG_ON(ret);
		}

		kfree(logical);
	}
	return 0;
}

static struct btrfs_caching_control *
get_caching_control(struct btrfs_block_group_cache *cache)
{
	struct btrfs_caching_control *ctl;

	spin_lock(&cache->lock);
	if (cache->cached != BTRFS_CACHE_STARTED) {
		spin_unlock(&cache->lock);
		return NULL;
	}

	/* We're loading it the fast way, so we don't have a caching_ctl. */
	if (!cache->caching_ctl) {
		spin_unlock(&cache->lock);
		return NULL;
	}

	ctl = cache->caching_ctl;
	atomic_inc(&ctl->count);
	spin_unlock(&cache->lock);
	return ctl;
}

static void put_caching_control(struct btrfs_caching_control *ctl)
{
	if (atomic_dec_and_test(&ctl->count))
		kfree(ctl);
}

/*
 * this is only called by cache_block_group, since we could have freed extents
 * we need to check the pinned_extents for any extents that can't be used yet
 * since their free space will be released as soon as the transaction commits.
 */
static u64 add_new_free_space(struct btrfs_block_group_cache *block_group,
			      struct btrfs_fs_info *info, u64 start, u64 end)
{
	u64 extent_start, extent_end, size, total_added = 0;
	int ret;

	while (start < end) {
		ret = find_first_extent_bit(info->pinned_extents, start,
					    &extent_start, &extent_end,
					    EXTENT_DIRTY | EXTENT_UPTODATE);
		if (ret)
			break;

		if (extent_start <= start) {
			start = extent_end + 1;
		} else if (extent_start > start && extent_start < end) {
			size = extent_start - start;
			total_added += size;
			ret = btrfs_add_free_space(block_group, start,
						   size);
			BUG_ON(ret);
			start = extent_end + 1;
		} else {
			break;
		}
	}

	if (start < end) {
		size = end - start;
		total_added += size;
		ret = btrfs_add_free_space(block_group, start, size);
		BUG_ON(ret);
	}

	return total_added;
}

static int caching_kthread(void *data)
{
	struct btrfs_block_group_cache *block_group = data;
	struct btrfs_fs_info *fs_info = block_group->fs_info;
	struct btrfs_caching_control *caching_ctl = block_group->caching_ctl;
	struct btrfs_root *extent_root = fs_info->extent_root;
	struct btrfs_path *path;
	struct extent_buffer *leaf;
	struct btrfs_key key;
	u64 total_found = 0;
	u64 last = 0;
	u32 nritems;
	int ret = 0;

	path = btrfs_alloc_path();
	if (!path)
		return -ENOMEM;

	last = max_t(u64, block_group->key.objectid, BTRFS_SUPER_INFO_OFFSET);

	/*
	 * We don't want to deadlock with somebody trying to allocate a new
	 * extent for the extent root while also trying to search the extent
	 * root to add free space.  So we skip locking and search the commit
	 * root, since its read-only
	 */
	path->skip_locking = 1;
	path->search_commit_root = 1;
	path->reada = 2;

	key.objectid = last;
	key.offset = 0;
	key.type = BTRFS_EXTENT_ITEM_KEY;
again:
	mutex_lock(&caching_ctl->mutex);
	/* need to make sure the commit_root doesn't disappear */
	down_read(&fs_info->extent_commit_sem);

	ret = btrfs_search_slot(NULL, extent_root, &key, path, 0, 0);
	if (ret < 0)
		goto err;

	leaf = path->nodes[0];
	nritems = btrfs_header_nritems(leaf);

	while (1) {
		smp_mb();
		if (fs_info->closing > 1) {
			last = (u64)-1;
			break;
		}

		if (path->slots[0] < nritems) {
			btrfs_item_key_to_cpu(leaf, &key, path->slots[0]);
		} else {
			ret = find_next_key(path, 0, &key);
			if (ret)
				break;

			caching_ctl->progress = last;
			btrfs_release_path(extent_root, path);
			up_read(&fs_info->extent_commit_sem);
			mutex_unlock(&caching_ctl->mutex);
			if (btrfs_transaction_in_commit(fs_info))
				schedule_timeout(1);
			else
				cond_resched();
			goto again;
		}

		if (key.objectid < block_group->key.objectid) {
			path->slots[0]++;
			continue;
		}

		if (key.objectid >= block_group->key.objectid +
		    block_group->key.offset)
			break;

		if (key.type == BTRFS_EXTENT_ITEM_KEY) {
			total_found += add_new_free_space(block_group,
							  fs_info, last,
							  key.objectid);
			last = key.objectid + key.offset;

			if (total_found > (1024 * 1024 * 2)) {
				total_found = 0;
				wake_up(&caching_ctl->wait);
			}
		}
		path->slots[0]++;
	}
	ret = 0;

	total_found += add_new_free_space(block_group, fs_info, last,
					  block_group->key.objectid +
					  block_group->key.offset);
	caching_ctl->progress = (u64)-1;

	spin_lock(&block_group->lock);
	block_group->caching_ctl = NULL;
	block_group->cached = BTRFS_CACHE_FINISHED;
	spin_unlock(&block_group->lock);

err:
	btrfs_free_path(path);
	up_read(&fs_info->extent_commit_sem);

	free_excluded_extents(extent_root, block_group);

	mutex_unlock(&caching_ctl->mutex);
	wake_up(&caching_ctl->wait);

	put_caching_control(caching_ctl);
	atomic_dec(&block_group->space_info->caching_threads);
	btrfs_put_block_group(block_group);

	return 0;
}

static int cache_block_group(struct btrfs_block_group_cache *cache,
			     struct btrfs_trans_handle *trans,
			     struct btrfs_root *root,
			     int load_cache_only)
{
	struct btrfs_fs_info *fs_info = cache->fs_info;
	struct btrfs_caching_control *caching_ctl;
	struct task_struct *tsk;
	int ret = 0;

	smp_mb();
	if (cache->cached != BTRFS_CACHE_NO)
		return 0;

	/*
	 * We can't do the read from on-disk cache during a commit since we need
	 * to have the normal tree locking.  Also if we are currently trying to
	 * allocate blocks for the tree root we can't do the fast caching since
	 * we likely hold important locks.
	 */
	if (trans && (!trans->transaction->in_commit) &&
	    (root && root != root->fs_info->tree_root)) {
		spin_lock(&cache->lock);
		if (cache->cached != BTRFS_CACHE_NO) {
			spin_unlock(&cache->lock);
			return 0;
		}
		cache->cached = BTRFS_CACHE_STARTED;
		spin_unlock(&cache->lock);

		ret = load_free_space_cache(fs_info, cache);

		spin_lock(&cache->lock);
		if (ret == 1) {
			cache->cached = BTRFS_CACHE_FINISHED;
			cache->last_byte_to_unpin = (u64)-1;
		} else {
			cache->cached = BTRFS_CACHE_NO;
		}
		spin_unlock(&cache->lock);
		if (ret == 1) {
			free_excluded_extents(fs_info->extent_root, cache);
			return 0;
		}
	}

	if (load_cache_only)
		return 0;

	caching_ctl = kzalloc(sizeof(*caching_ctl), GFP_NOFS);
	BUG_ON(!caching_ctl);

	INIT_LIST_HEAD(&caching_ctl->list);
	mutex_init(&caching_ctl->mutex);
	init_waitqueue_head(&caching_ctl->wait);
	caching_ctl->block_group = cache;
	caching_ctl->progress = cache->key.objectid;
	/* one for caching kthread, one for caching block group list */
	atomic_set(&caching_ctl->count, 2);

	spin_lock(&cache->lock);
	if (cache->cached != BTRFS_CACHE_NO) {
		spin_unlock(&cache->lock);
		kfree(caching_ctl);
		return 0;
	}
	cache->caching_ctl = caching_ctl;
	cache->cached = BTRFS_CACHE_STARTED;
	spin_unlock(&cache->lock);

	down_write(&fs_info->extent_commit_sem);
	list_add_tail(&caching_ctl->list, &fs_info->caching_block_groups);
	up_write(&fs_info->extent_commit_sem);

	atomic_inc(&cache->space_info->caching_threads);
	btrfs_get_block_group(cache);

	tsk = kthread_run(caching_kthread, cache, "btrfs-cache-%llu\n",
			  cache->key.objectid);
	if (IS_ERR(tsk)) {
		ret = PTR_ERR(tsk);
		printk(KERN_ERR "error running thread %d\n", ret);
		BUG();
	}

	return ret;
}

/*
 * return the block group that starts at or after bytenr
 */
static struct btrfs_block_group_cache *
btrfs_lookup_first_block_group(struct btrfs_fs_info *info, u64 bytenr)
{
	struct btrfs_block_group_cache *cache;

	cache = block_group_cache_tree_search(info, bytenr, 0);

	return cache;
}

/*
 * return the block group that contains the given bytenr
 */
struct btrfs_block_group_cache *btrfs_lookup_block_group(
						 struct btrfs_fs_info *info,
						 u64 bytenr)
{
	struct btrfs_block_group_cache *cache;

	cache = block_group_cache_tree_search(info, bytenr, 1);

	return cache;
}

static struct btrfs_space_info *__find_space_info(struct btrfs_fs_info *info,
						  u64 flags)
{
	struct list_head *head = &info->space_info;
	struct btrfs_space_info *found;

	flags &= BTRFS_BLOCK_GROUP_DATA | BTRFS_BLOCK_GROUP_SYSTEM |
		 BTRFS_BLOCK_GROUP_METADATA;

	rcu_read_lock();
	list_for_each_entry_rcu(found, head, list) {
		if (found->flags & flags) {
			rcu_read_unlock();
			return found;
		}
	}
	rcu_read_unlock();
	return NULL;
}

/*
 * after adding space to the filesystem, we need to clear the full flags
 * on all the space infos.
 */
void btrfs_clear_space_info_full(struct btrfs_fs_info *info)
{
	struct list_head *head = &info->space_info;
	struct btrfs_space_info *found;

	rcu_read_lock();
	list_for_each_entry_rcu(found, head, list)
		found->full = 0;
	rcu_read_unlock();
}

static u64 div_factor(u64 num, int factor)
{
	if (factor == 10)
		return num;
	num *= factor;
	do_div(num, 10);
	return num;
}

static u64 div_factor_fine(u64 num, int factor)
{
	if (factor == 100)
		return num;
	num *= factor;
	do_div(num, 100);
	return num;
}

u64 btrfs_find_block_group(struct btrfs_root *root,
			   u64 search_start, u64 search_hint, int owner)
{
	struct btrfs_block_group_cache *cache;
	u64 used;
	u64 last = max(search_hint, search_start);
	u64 group_start = 0;
	int full_search = 0;
	int factor = 9;
	int wrapped = 0;
again:
	while (1) {
		cache = btrfs_lookup_first_block_group(root->fs_info, last);
		if (!cache)
			break;

		spin_lock(&cache->lock);
		last = cache->key.objectid + cache->key.offset;
		used = btrfs_block_group_used(&cache->item);

		if ((full_search || !cache->ro) &&
		    block_group_bits(cache, BTRFS_BLOCK_GROUP_METADATA)) {
			if (used + cache->pinned + cache->reserved <
			    div_factor(cache->key.offset, factor)) {
				group_start = cache->key.objectid;
				spin_unlock(&cache->lock);
				btrfs_put_block_group(cache);
				goto found;
			}
		}
		spin_unlock(&cache->lock);
		btrfs_put_block_group(cache);
		cond_resched();
	}
	if (!wrapped) {
		last = search_start;
		wrapped = 1;
		goto again;
	}
	if (!full_search && factor < 10) {
		last = search_start;
		full_search = 1;
		factor = 10;
		goto again;
	}
found:
	return group_start;
}

/* simple helper to search for an existing extent at a given offset */
int btrfs_lookup_extent(struct btrfs_root *root, u64 start, u64 len)
{
	int ret;
	struct btrfs_key key;
	struct btrfs_path *path;

	path = btrfs_alloc_path();
	BUG_ON(!path);
	key.objectid = start;
	key.offset = len;
	btrfs_set_key_type(&key, BTRFS_EXTENT_ITEM_KEY);
	ret = btrfs_search_slot(NULL, root->fs_info->extent_root, &key, path,
				0, 0);
	btrfs_free_path(path);
	return ret;
}

/*
 * helper function to lookup reference count and flags of extent.
 *
 * the head node for delayed ref is used to store the sum of all the
 * reference count modifications queued up in the rbtree. the head
 * node may also store the extent flags to set. This way you can check
 * to see what the reference count and extent flags would be if all of
 * the delayed refs are not processed.
 */
int btrfs_lookup_extent_info(struct btrfs_trans_handle *trans,
			     struct btrfs_root *root, u64 bytenr,
			     u64 num_bytes, u64 *refs, u64 *flags)
{
	struct btrfs_delayed_ref_head *head;
	struct btrfs_delayed_ref_root *delayed_refs;
	struct btrfs_path *path;
	struct btrfs_extent_item *ei;
	struct extent_buffer *leaf;
	struct btrfs_key key;
	u32 item_size;
	u64 num_refs;
	u64 extent_flags;
	int ret;

	path = btrfs_alloc_path();
	if (!path)
		return -ENOMEM;

	key.objectid = bytenr;
	key.type = BTRFS_EXTENT_ITEM_KEY;
	key.offset = num_bytes;
	if (!trans) {
		path->skip_locking = 1;
		path->search_commit_root = 1;
	}
again:
	ret = btrfs_search_slot(trans, root->fs_info->extent_root,
				&key, path, 0, 0);
	if (ret < 0)
		goto out_free;

	if (ret == 0) {
		leaf = path->nodes[0];
		item_size = btrfs_item_size_nr(leaf, path->slots[0]);
		if (item_size >= sizeof(*ei)) {
			ei = btrfs_item_ptr(leaf, path->slots[0],
					    struct btrfs_extent_item);
			num_refs = btrfs_extent_refs(leaf, ei);
			extent_flags = btrfs_extent_flags(leaf, ei);
		} else {
#ifdef BTRFS_COMPAT_EXTENT_TREE_V0
			struct btrfs_extent_item_v0 *ei0;
			BUG_ON(item_size != sizeof(*ei0));
			ei0 = btrfs_item_ptr(leaf, path->slots[0],
					     struct btrfs_extent_item_v0);
			num_refs = btrfs_extent_refs_v0(leaf, ei0);
			/* FIXME: this isn't correct for data */
			extent_flags = BTRFS_BLOCK_FLAG_FULL_BACKREF;
#else
			BUG();
#endif
		}
		BUG_ON(num_refs == 0);
	} else {
		num_refs = 0;
		extent_flags = 0;
		ret = 0;
	}

	if (!trans)
		goto out;

	delayed_refs = &trans->transaction->delayed_refs;
	spin_lock(&delayed_refs->lock);
	head = btrfs_find_delayed_ref_head(trans, bytenr);
	if (head) {
		if (!mutex_trylock(&head->mutex)) {
			atomic_inc(&head->node.refs);
			spin_unlock(&delayed_refs->lock);

			btrfs_release_path(root->fs_info->extent_root, path);

			mutex_lock(&head->mutex);
			mutex_unlock(&head->mutex);
			btrfs_put_delayed_ref(&head->node);
			goto again;
		}
		if (head->extent_op && head->extent_op->update_flags)
			extent_flags |= head->extent_op->flags_to_set;
		else
			BUG_ON(num_refs == 0);

		num_refs += head->node.ref_mod;
		mutex_unlock(&head->mutex);
	}
	spin_unlock(&delayed_refs->lock);
out:
	WARN_ON(num_refs == 0);
	if (refs)
		*refs = num_refs;
	if (flags)
		*flags = extent_flags;
out_free:
	btrfs_free_path(path);
	return ret;
}

/*
 * Back reference rules.  Back refs have three main goals:
 *
 * 1) differentiate between all holders of references to an extent so that
 *    when a reference is dropped we can make sure it was a valid reference
 *    before freeing the extent.
 *
 * 2) Provide enough information to quickly find the holders of an extent
 *    if we notice a given block is corrupted or bad.
 *
 * 3) Make it easy to migrate blocks for FS shrinking or storage pool
 *    maintenance.  This is actually the same as #2, but with a slightly
 *    different use case.
 *
 * There are two kinds of back refs. The implicit back refs is optimized
 * for pointers in non-shared tree blocks. For a given pointer in a block,
 * back refs of this kind provide information about the block's owner tree
 * and the pointer's key. These information allow us to find the block by
 * b-tree searching. The full back refs is for pointers in tree blocks not
 * referenced by their owner trees. The location of tree block is recorded
 * in the back refs. Actually the full back refs is generic, and can be
 * used in all cases the implicit back refs is used. The major shortcoming
 * of the full back refs is its overhead. Every time a tree block gets
 * COWed, we have to update back refs entry for all pointers in it.
 *
 * For a newly allocated tree block, we use implicit back refs for
 * pointers in it. This means most tree related operations only involve
 * implicit back refs. For a tree block created in old transaction, the
 * only way to drop a reference to it is COW it. So we can detect the
 * event that tree block loses its owner tree's reference and do the
 * back refs conversion.
 *
 * When a tree block is COW'd through a tree, there are four cases:
 *
 * The reference count of the block is one and the tree is the block's
 * owner tree. Nothing to do in this case.
 *
 * The reference count of the block is one and the tree is not the
 * block's owner tree. In this case, full back refs is used for pointers
 * in the block. Remove these full back refs, add implicit back refs for
 * every pointers in the new block.
 *
 * The reference count of the block is greater than one and the tree is
 * the block's owner tree. In this case, implicit back refs is used for
 * pointers in the block. Add full back refs for every pointers in the
 * block, increase lower level extents' reference counts. The original
 * implicit back refs are entailed to the new block.
 *
 * The reference count of the block is greater than one and the tree is
 * not the block's owner tree. Add implicit back refs for every pointer in
 * the new block, increase lower level extents' reference count.
 *
 * Back Reference Key composing:
 *
 * The key objectid corresponds to the first byte in the extent,
 * The key type is used to differentiate between types of back refs.
 * There are different meanings of the key offset for different types
 * of back refs.
 *
 * File extents can be referenced by:
 *
 * - multiple snapshots, subvolumes, or different generations in one subvol
 * - different files inside a single subvolume
 * - different offsets inside a file (bookend extents in file.c)
 *
 * The extent ref structure for the implicit back refs has fields for:
 *
 * - Objectid of the subvolume root
 * - objectid of the file holding the reference
 * - original offset in the file
 * - how many bookend extents
 *
 * The key offset for the implicit back refs is hash of the first
 * three fields.
 *
 * The extent ref structure for the full back refs has field for:
 *
 * - number of pointers in the tree leaf
 *
 * The key offset for the implicit back refs is the first byte of
 * the tree leaf
 *
 * When a file extent is allocated, The implicit back refs is used.
 * the fields are filled in:
 *
 *     (root_key.objectid, inode objectid, offset in file, 1)
 *
 * When a file extent is removed file truncation, we find the
 * corresponding implicit back refs and check the following fields:
 *
 *     (btrfs_header_owner(leaf), inode objectid, offset in file)
 *
 * Btree extents can be referenced by:
 *
 * - Different subvolumes
 *
 * Both the implicit back refs and the full back refs for tree blocks
 * only consist of key. The key offset for the implicit back refs is
 * objectid of block's owner tree. The key offset for the full back refs
 * is the first byte of parent block.
 *
 * When implicit back refs is used, information about the lowest key and
 * level of the tree block are required. These information are stored in
 * tree block info structure.
 */

#ifdef BTRFS_COMPAT_EXTENT_TREE_V0
static int convert_extent_item_v0(struct btrfs_trans_handle *trans,
				  struct btrfs_root *root,
				  struct btrfs_path *path,
				  u64 owner, u32 extra_size)
{
	struct btrfs_extent_item *item;
	struct btrfs_extent_item_v0 *ei0;
	struct btrfs_extent_ref_v0 *ref0;
	struct btrfs_tree_block_info *bi;
	struct extent_buffer *leaf;
	struct btrfs_key key;
	struct btrfs_key found_key;
	u32 new_size = sizeof(*item);
	u64 refs;
	int ret;

	leaf = path->nodes[0];
	BUG_ON(btrfs_item_size_nr(leaf, path->slots[0]) != sizeof(*ei0));

	btrfs_item_key_to_cpu(leaf, &key, path->slots[0]);
	ei0 = btrfs_item_ptr(leaf, path->slots[0],
			     struct btrfs_extent_item_v0);
	refs = btrfs_extent_refs_v0(leaf, ei0);

	if (owner == (u64)-1) {
		while (1) {
			if (path->slots[0] >= btrfs_header_nritems(leaf)) {
				ret = btrfs_next_leaf(root, path);
				if (ret < 0)
					return ret;
				BUG_ON(ret > 0);
				leaf = path->nodes[0];
			}
			btrfs_item_key_to_cpu(leaf, &found_key,
					      path->slots[0]);
			BUG_ON(key.objectid != found_key.objectid);
			if (found_key.type != BTRFS_EXTENT_REF_V0_KEY) {
				path->slots[0]++;
				continue;
			}
			ref0 = btrfs_item_ptr(leaf, path->slots[0],
					      struct btrfs_extent_ref_v0);
			owner = btrfs_ref_objectid_v0(leaf, ref0);
			break;
		}
	}
	btrfs_release_path(root, path);

	if (owner < BTRFS_FIRST_FREE_OBJECTID)
		new_size += sizeof(*bi);

	new_size -= sizeof(*ei0);
	ret = btrfs_search_slot(trans, root, &key, path,
				new_size + extra_size, 1);
	if (ret < 0)
		return ret;
	BUG_ON(ret);

	ret = btrfs_extend_item(trans, root, path, new_size);
	BUG_ON(ret);

	leaf = path->nodes[0];
	item = btrfs_item_ptr(leaf, path->slots[0], struct btrfs_extent_item);
	btrfs_set_extent_refs(leaf, item, refs);
	/* FIXME: get real generation */
	btrfs_set_extent_generation(leaf, item, 0);
	if (owner < BTRFS_FIRST_FREE_OBJECTID) {
		btrfs_set_extent_flags(leaf, item,
				       BTRFS_EXTENT_FLAG_TREE_BLOCK |
				       BTRFS_BLOCK_FLAG_FULL_BACKREF);
		bi = (struct btrfs_tree_block_info *)(item + 1);
		/* FIXME: get first key of the block */
		memset_extent_buffer(leaf, 0, (unsigned long)bi, sizeof(*bi));
		btrfs_set_tree_block_level(leaf, bi, (int)owner);
	} else {
		btrfs_set_extent_flags(leaf, item, BTRFS_EXTENT_FLAG_DATA);
	}
	btrfs_mark_buffer_dirty(leaf);
	return 0;
}
#endif

static u64 hash_extent_data_ref(u64 root_objectid, u64 owner, u64 offset)
{
	u32 high_crc = ~(u32)0;
	u32 low_crc = ~(u32)0;
	__le64 lenum;

	lenum = cpu_to_le64(root_objectid);
	high_crc = crc32c(high_crc, &lenum, sizeof(lenum));
	lenum = cpu_to_le64(owner);
	low_crc = crc32c(low_crc, &lenum, sizeof(lenum));
	lenum = cpu_to_le64(offset);
	low_crc = crc32c(low_crc, &lenum, sizeof(lenum));

	return ((u64)high_crc << 31) ^ (u64)low_crc;
}

static u64 hash_extent_data_ref_item(struct extent_buffer *leaf,
				     struct btrfs_extent_data_ref *ref)
{
	return hash_extent_data_ref(btrfs_extent_data_ref_root(leaf, ref),
				    btrfs_extent_data_ref_objectid(leaf, ref),
				    btrfs_extent_data_ref_offset(leaf, ref));
}

static int match_extent_data_ref(struct extent_buffer *leaf,
				 struct btrfs_extent_data_ref *ref,
				 u64 root_objectid, u64 owner, u64 offset)
{
	if (btrfs_extent_data_ref_root(leaf, ref) != root_objectid ||
	    btrfs_extent_data_ref_objectid(leaf, ref) != owner ||
	    btrfs_extent_data_ref_offset(leaf, ref) != offset)
		return 0;
	return 1;
}

static noinline int lookup_extent_data_ref(struct btrfs_trans_handle *trans,
					   struct btrfs_root *root,
					   struct btrfs_path *path,
					   u64 bytenr, u64 parent,
					   u64 root_objectid,
					   u64 owner, u64 offset)
{
	struct btrfs_key key;
	struct btrfs_extent_data_ref *ref;
	struct extent_buffer *leaf;
	u32 nritems;
	int ret;
	int recow;
	int err = -ENOENT;

	key.objectid = bytenr;
	if (parent) {
		key.type = BTRFS_SHARED_DATA_REF_KEY;
		key.offset = parent;
	} else {
		key.type = BTRFS_EXTENT_DATA_REF_KEY;
		key.offset = hash_extent_data_ref(root_objectid,
						  owner, offset);
	}
again:
	recow = 0;
	ret = btrfs_search_slot(trans, root, &key, path, -1, 1);
	if (ret < 0) {
		err = ret;
		goto fail;
	}

	if (parent) {
		if (!ret)
			return 0;
#ifdef BTRFS_COMPAT_EXTENT_TREE_V0
		key.type = BTRFS_EXTENT_REF_V0_KEY;
		btrfs_release_path(root, path);
		ret = btrfs_search_slot(trans, root, &key, path, -1, 1);
		if (ret < 0) {
			err = ret;
			goto fail;
		}
		if (!ret)
			return 0;
#endif
		goto fail;
	}

	leaf = path->nodes[0];
	nritems = btrfs_header_nritems(leaf);
	while (1) {
		if (path->slots[0] >= nritems) {
			ret = btrfs_next_leaf(root, path);
			if (ret < 0)
				err = ret;
			if (ret)
				goto fail;

			leaf = path->nodes[0];
			nritems = btrfs_header_nritems(leaf);
			recow = 1;
		}

		btrfs_item_key_to_cpu(leaf, &key, path->slots[0]);
		if (key.objectid != bytenr ||
		    key.type != BTRFS_EXTENT_DATA_REF_KEY)
			goto fail;

		ref = btrfs_item_ptr(leaf, path->slots[0],
				     struct btrfs_extent_data_ref);

		if (match_extent_data_ref(leaf, ref, root_objectid,
					  owner, offset)) {
			if (recow) {
				btrfs_release_path(root, path);
				goto again;
			}
			err = 0;
			break;
		}
		path->slots[0]++;
	}
fail:
	return err;
}

static noinline int insert_extent_data_ref(struct btrfs_trans_handle *trans,
					   struct btrfs_root *root,
					   struct btrfs_path *path,
					   u64 bytenr, u64 parent,
					   u64 root_objectid, u64 owner,
					   u64 offset, int refs_to_add)
{
	struct btrfs_key key;
	struct extent_buffer *leaf;
	u32 size;
	u32 num_refs;
	int ret;

	key.objectid = bytenr;
	if (parent) {
		key.type = BTRFS_SHARED_DATA_REF_KEY;
		key.offset = parent;
		size = sizeof(struct btrfs_shared_data_ref);
	} else {
		key.type = BTRFS_EXTENT_DATA_REF_KEY;
		key.offset = hash_extent_data_ref(root_objectid,
						  owner, offset);
		size = sizeof(struct btrfs_extent_data_ref);
	}

	ret = btrfs_insert_empty_item(trans, root, path, &key, size);
	if (ret && ret != -EEXIST)
		goto fail;

	leaf = path->nodes[0];
	if (parent) {
		struct btrfs_shared_data_ref *ref;
		ref = btrfs_item_ptr(leaf, path->slots[0],
				     struct btrfs_shared_data_ref);
		if (ret == 0) {
			btrfs_set_shared_data_ref_count(leaf, ref, refs_to_add);
		} else {
			num_refs = btrfs_shared_data_ref_count(leaf, ref);
			num_refs += refs_to_add;
			btrfs_set_shared_data_ref_count(leaf, ref, num_refs);
		}
	} else {
		struct btrfs_extent_data_ref *ref;
		while (ret == -EEXIST) {
			ref = btrfs_item_ptr(leaf, path->slots[0],
					     struct btrfs_extent_data_ref);
			if (match_extent_data_ref(leaf, ref, root_objectid,
						  owner, offset))
				break;
			btrfs_release_path(root, path);
			key.offset++;
			ret = btrfs_insert_empty_item(trans, root, path, &key,
						      size);
			if (ret && ret != -EEXIST)
				goto fail;

			leaf = path->nodes[0];
		}
		ref = btrfs_item_ptr(leaf, path->slots[0],
				     struct btrfs_extent_data_ref);
		if (ret == 0) {
			btrfs_set_extent_data_ref_root(leaf, ref,
						       root_objectid);
			btrfs_set_extent_data_ref_objectid(leaf, ref, owner);
			btrfs_set_extent_data_ref_offset(leaf, ref, offset);
			btrfs_set_extent_data_ref_count(leaf, ref, refs_to_add);
		} else {
			num_refs = btrfs_extent_data_ref_count(leaf, ref);
			num_refs += refs_to_add;
			btrfs_set_extent_data_ref_count(leaf, ref, num_refs);
		}
	}
	btrfs_mark_buffer_dirty(leaf);
	ret = 0;
fail:
	btrfs_release_path(root, path);
	return ret;
}

static noinline int remove_extent_data_ref(struct btrfs_trans_handle *trans,
					   struct btrfs_root *root,
					   struct btrfs_path *path,
					   int refs_to_drop)
{
	struct btrfs_key key;
	struct btrfs_extent_data_ref *ref1 = NULL;
	struct btrfs_shared_data_ref *ref2 = NULL;
	struct extent_buffer *leaf;
	u32 num_refs = 0;
	int ret = 0;

	leaf = path->nodes[0];
	btrfs_item_key_to_cpu(leaf, &key, path->slots[0]);

	if (key.type == BTRFS_EXTENT_DATA_REF_KEY) {
		ref1 = btrfs_item_ptr(leaf, path->slots[0],
				      struct btrfs_extent_data_ref);
		num_refs = btrfs_extent_data_ref_count(leaf, ref1);
	} else if (key.type == BTRFS_SHARED_DATA_REF_KEY) {
		ref2 = btrfs_item_ptr(leaf, path->slots[0],
				      struct btrfs_shared_data_ref);
		num_refs = btrfs_shared_data_ref_count(leaf, ref2);
#ifdef BTRFS_COMPAT_EXTENT_TREE_V0
	} else if (key.type == BTRFS_EXTENT_REF_V0_KEY) {
		struct btrfs_extent_ref_v0 *ref0;
		ref0 = btrfs_item_ptr(leaf, path->slots[0],
				      struct btrfs_extent_ref_v0);
		num_refs = btrfs_ref_count_v0(leaf, ref0);
#endif
	} else {
		BUG();
	}

	BUG_ON(num_refs < refs_to_drop);
	num_refs -= refs_to_drop;

	if (num_refs == 0) {
		ret = btrfs_del_item(trans, root, path);
	} else {
		if (key.type == BTRFS_EXTENT_DATA_REF_KEY)
			btrfs_set_extent_data_ref_count(leaf, ref1, num_refs);
		else if (key.type == BTRFS_SHARED_DATA_REF_KEY)
			btrfs_set_shared_data_ref_count(leaf, ref2, num_refs);
#ifdef BTRFS_COMPAT_EXTENT_TREE_V0
		else {
			struct btrfs_extent_ref_v0 *ref0;
			ref0 = btrfs_item_ptr(leaf, path->slots[0],
					struct btrfs_extent_ref_v0);
			btrfs_set_ref_count_v0(leaf, ref0, num_refs);
		}
#endif
		btrfs_mark_buffer_dirty(leaf);
	}
	return ret;
}

static noinline u32 extent_data_ref_count(struct btrfs_root *root,
					  struct btrfs_path *path,
					  struct btrfs_extent_inline_ref *iref)
{
	struct btrfs_key key;
	struct extent_buffer *leaf;
	struct btrfs_extent_data_ref *ref1;
	struct btrfs_shared_data_ref *ref2;
	u32 num_refs = 0;

	leaf = path->nodes[0];
	btrfs_item_key_to_cpu(leaf, &key, path->slots[0]);
	if (iref) {
		if (btrfs_extent_inline_ref_type(leaf, iref) ==
		    BTRFS_EXTENT_DATA_REF_KEY) {
			ref1 = (struct btrfs_extent_data_ref *)(&iref->offset);
			num_refs = btrfs_extent_data_ref_count(leaf, ref1);
		} else {
			ref2 = (struct btrfs_shared_data_ref *)(iref + 1);
			num_refs = btrfs_shared_data_ref_count(leaf, ref2);
		}
	} else if (key.type == BTRFS_EXTENT_DATA_REF_KEY) {
		ref1 = btrfs_item_ptr(leaf, path->slots[0],
				      struct btrfs_extent_data_ref);
		num_refs = btrfs_extent_data_ref_count(leaf, ref1);
	} else if (key.type == BTRFS_SHARED_DATA_REF_KEY) {
		ref2 = btrfs_item_ptr(leaf, path->slots[0],
				      struct btrfs_shared_data_ref);
		num_refs = btrfs_shared_data_ref_count(leaf, ref2);
#ifdef BTRFS_COMPAT_EXTENT_TREE_V0
	} else if (key.type == BTRFS_EXTENT_REF_V0_KEY) {
		struct btrfs_extent_ref_v0 *ref0;
		ref0 = btrfs_item_ptr(leaf, path->slots[0],
				      struct btrfs_extent_ref_v0);
		num_refs = btrfs_ref_count_v0(leaf, ref0);
#endif
	} else {
		WARN_ON(1);
	}
	return num_refs;
}

static noinline int lookup_tree_block_ref(struct btrfs_trans_handle *trans,
					  struct btrfs_root *root,
					  struct btrfs_path *path,
					  u64 bytenr, u64 parent,
					  u64 root_objectid)
{
	struct btrfs_key key;
	int ret;

	key.objectid = bytenr;
	if (parent) {
		key.type = BTRFS_SHARED_BLOCK_REF_KEY;
		key.offset = parent;
	} else {
		key.type = BTRFS_TREE_BLOCK_REF_KEY;
		key.offset = root_objectid;
	}

	ret = btrfs_search_slot(trans, root, &key, path, -1, 1);
	if (ret > 0)
		ret = -ENOENT;
#ifdef BTRFS_COMPAT_EXTENT_TREE_V0
	if (ret == -ENOENT && parent) {
		btrfs_release_path(root, path);
		key.type = BTRFS_EXTENT_REF_V0_KEY;
		ret = btrfs_search_slot(trans, root, &key, path, -1, 1);
		if (ret > 0)
			ret = -ENOENT;
	}
#endif
	return ret;
}

static noinline int insert_tree_block_ref(struct btrfs_trans_handle *trans,
					  struct btrfs_root *root,
					  struct btrfs_path *path,
					  u64 bytenr, u64 parent,
					  u64 root_objectid)
{
	struct btrfs_key key;
	int ret;

	key.objectid = bytenr;
	if (parent) {
		key.type = BTRFS_SHARED_BLOCK_REF_KEY;
		key.offset = parent;
	} else {
		key.type = BTRFS_TREE_BLOCK_REF_KEY;
		key.offset = root_objectid;
	}

	ret = btrfs_insert_empty_item(trans, root, path, &key, 0);
	btrfs_release_path(root, path);
	return ret;
}

static inline int extent_ref_type(u64 parent, u64 owner)
{
	int type;
	if (owner < BTRFS_FIRST_FREE_OBJECTID) {
		if (parent > 0)
			type = BTRFS_SHARED_BLOCK_REF_KEY;
		else
			type = BTRFS_TREE_BLOCK_REF_KEY;
	} else {
		if (parent > 0)
			type = BTRFS_SHARED_DATA_REF_KEY;
		else
			type = BTRFS_EXTENT_DATA_REF_KEY;
	}
	return type;
}

static int find_next_key(struct btrfs_path *path, int level,
			 struct btrfs_key *key)

{
	for (; level < BTRFS_MAX_LEVEL; level++) {
		if (!path->nodes[level])
			break;
		if (path->slots[level] + 1 >=
		    btrfs_header_nritems(path->nodes[level]))
			continue;
		if (level == 0)
			btrfs_item_key_to_cpu(path->nodes[level], key,
					      path->slots[level] + 1);
		else
			btrfs_node_key_to_cpu(path->nodes[level], key,
					      path->slots[level] + 1);
		return 0;
	}
	return 1;
}

/*
 * look for inline back ref. if back ref is found, *ref_ret is set
 * to the address of inline back ref, and 0 is returned.
 *
 * if back ref isn't found, *ref_ret is set to the address where it
 * should be inserted, and -ENOENT is returned.
 *
 * if insert is true and there are too many inline back refs, the path
 * points to the extent item, and -EAGAIN is returned.
 *
 * NOTE: inline back refs are ordered in the same way that back ref
 *	 items in the tree are ordered.
 */
static noinline_for_stack
int lookup_inline_extent_backref(struct btrfs_trans_handle *trans,
				 struct btrfs_root *root,
				 struct btrfs_path *path,
				 struct btrfs_extent_inline_ref **ref_ret,
				 u64 bytenr, u64 num_bytes,
				 u64 parent, u64 root_objectid,
				 u64 owner, u64 offset, int insert)
{
	struct btrfs_key key;
	struct extent_buffer *leaf;
	struct btrfs_extent_item *ei;
	struct btrfs_extent_inline_ref *iref;
	u64 flags;
	u64 item_size;
	unsigned long ptr;
	unsigned long end;
	int extra_size;
	int type;
	int want;
	int ret;
	int err = 0;

	key.objectid = bytenr;
	key.type = BTRFS_EXTENT_ITEM_KEY;
	key.offset = num_bytes;

	want = extent_ref_type(parent, owner);
	if (insert) {
		extra_size = btrfs_extent_inline_ref_size(want);
		path->keep_locks = 1;
	} else
		extra_size = -1;
	ret = btrfs_search_slot(trans, root, &key, path, extra_size, 1);
	if (ret < 0) {
		err = ret;
		goto out;
	}
	BUG_ON(ret);

	leaf = path->nodes[0];
	item_size = btrfs_item_size_nr(leaf, path->slots[0]);
#ifdef BTRFS_COMPAT_EXTENT_TREE_V0
	if (item_size < sizeof(*ei)) {
		if (!insert) {
			err = -ENOENT;
			goto out;
		}
		ret = convert_extent_item_v0(trans, root, path, owner,
					     extra_size);
		if (ret < 0) {
			err = ret;
			goto out;
		}
		leaf = path->nodes[0];
		item_size = btrfs_item_size_nr(leaf, path->slots[0]);
	}
#endif
	BUG_ON(item_size < sizeof(*ei));

	ei = btrfs_item_ptr(leaf, path->slots[0], struct btrfs_extent_item);
	flags = btrfs_extent_flags(leaf, ei);

	ptr = (unsigned long)(ei + 1);
	end = (unsigned long)ei + item_size;

	if (flags & BTRFS_EXTENT_FLAG_TREE_BLOCK) {
		ptr += sizeof(struct btrfs_tree_block_info);
		BUG_ON(ptr > end);
	} else {
		BUG_ON(!(flags & BTRFS_EXTENT_FLAG_DATA));
	}

	err = -ENOENT;
	while (1) {
		if (ptr >= end) {
			WARN_ON(ptr > end);
			break;
		}
		iref = (struct btrfs_extent_inline_ref *)ptr;
		type = btrfs_extent_inline_ref_type(leaf, iref);
		if (want < type)
			break;
		if (want > type) {
			ptr += btrfs_extent_inline_ref_size(type);
			continue;
		}

		if (type == BTRFS_EXTENT_DATA_REF_KEY) {
			struct btrfs_extent_data_ref *dref;
			dref = (struct btrfs_extent_data_ref *)(&iref->offset);
			if (match_extent_data_ref(leaf, dref, root_objectid,
						  owner, offset)) {
				err = 0;
				break;
			}
			if (hash_extent_data_ref_item(leaf, dref) <
			    hash_extent_data_ref(root_objectid, owner, offset))
				break;
		} else {
			u64 ref_offset;
			ref_offset = btrfs_extent_inline_ref_offset(leaf, iref);
			if (parent > 0) {
				if (parent == ref_offset) {
					err = 0;
					break;
				}
				if (ref_offset < parent)
					break;
			} else {
				if (root_objectid == ref_offset) {
					err = 0;
					break;
				}
				if (ref_offset < root_objectid)
					break;
			}
		}
		ptr += btrfs_extent_inline_ref_size(type);
	}
	if (err == -ENOENT && insert) {
		if (item_size + extra_size >=
		    BTRFS_MAX_EXTENT_ITEM_SIZE(root)) {
			err = -EAGAIN;
			goto out;
		}
		/*
		 * To add new inline back ref, we have to make sure
		 * there is no corresponding back ref item.
		 * For simplicity, we just do not add new inline back
		 * ref if there is any kind of item for this block
		 */
		if (find_next_key(path, 0, &key) == 0 &&
		    key.objectid == bytenr &&
		    key.type < BTRFS_BLOCK_GROUP_ITEM_KEY) {
			err = -EAGAIN;
			goto out;
		}
	}
	*ref_ret = (struct btrfs_extent_inline_ref *)ptr;
out:
	if (insert) {
		path->keep_locks = 0;
		btrfs_unlock_up_safe(path, 1);
	}
	return err;
}

/*
 * helper to add new inline back ref
 */
static noinline_for_stack
int setup_inline_extent_backref(struct btrfs_trans_handle *trans,
				struct btrfs_root *root,
				struct btrfs_path *path,
				struct btrfs_extent_inline_ref *iref,
				u64 parent, u64 root_objectid,
				u64 owner, u64 offset, int refs_to_add,
				struct btrfs_delayed_extent_op *extent_op)
{
	struct extent_buffer *leaf;
	struct btrfs_extent_item *ei;
	unsigned long ptr;
	unsigned long end;
	unsigned long item_offset;
	u64 refs;
	int size;
	int type;
	int ret;

	leaf = path->nodes[0];
	ei = btrfs_item_ptr(leaf, path->slots[0], struct btrfs_extent_item);
	item_offset = (unsigned long)iref - (unsigned long)ei;

	type = extent_ref_type(parent, owner);
	size = btrfs_extent_inline_ref_size(type);

	ret = btrfs_extend_item(trans, root, path, size);
	BUG_ON(ret);

	ei = btrfs_item_ptr(leaf, path->slots[0], struct btrfs_extent_item);
	refs = btrfs_extent_refs(leaf, ei);
	refs += refs_to_add;
	btrfs_set_extent_refs(leaf, ei, refs);
	if (extent_op)
		__run_delayed_extent_op(extent_op, leaf, ei);

	ptr = (unsigned long)ei + item_offset;
	end = (unsigned long)ei + btrfs_item_size_nr(leaf, path->slots[0]);
	if (ptr < end - size)
		memmove_extent_buffer(leaf, ptr + size, ptr,
				      end - size - ptr);

	iref = (struct btrfs_extent_inline_ref *)ptr;
	btrfs_set_extent_inline_ref_type(leaf, iref, type);
	if (type == BTRFS_EXTENT_DATA_REF_KEY) {
		struct btrfs_extent_data_ref *dref;
		dref = (struct btrfs_extent_data_ref *)(&iref->offset);
		btrfs_set_extent_data_ref_root(leaf, dref, root_objectid);
		btrfs_set_extent_data_ref_objectid(leaf, dref, owner);
		btrfs_set_extent_data_ref_offset(leaf, dref, offset);
		btrfs_set_extent_data_ref_count(leaf, dref, refs_to_add);
	} else if (type == BTRFS_SHARED_DATA_REF_KEY) {
		struct btrfs_shared_data_ref *sref;
		sref = (struct btrfs_shared_data_ref *)(iref + 1);
		btrfs_set_shared_data_ref_count(leaf, sref, refs_to_add);
		btrfs_set_extent_inline_ref_offset(leaf, iref, parent);
	} else if (type == BTRFS_SHARED_BLOCK_REF_KEY) {
		btrfs_set_extent_inline_ref_offset(leaf, iref, parent);
	} else {
		btrfs_set_extent_inline_ref_offset(leaf, iref, root_objectid);
	}
	btrfs_mark_buffer_dirty(leaf);
	return 0;
}

static int lookup_extent_backref(struct btrfs_trans_handle *trans,
				 struct btrfs_root *root,
				 struct btrfs_path *path,
				 struct btrfs_extent_inline_ref **ref_ret,
				 u64 bytenr, u64 num_bytes, u64 parent,
				 u64 root_objectid, u64 owner, u64 offset)
{
	int ret;

	ret = lookup_inline_extent_backref(trans, root, path, ref_ret,
					   bytenr, num_bytes, parent,
					   root_objectid, owner, offset, 0);
	if (ret != -ENOENT)
		return ret;

	btrfs_release_path(root, path);
	*ref_ret = NULL;

	if (owner < BTRFS_FIRST_FREE_OBJECTID) {
		ret = lookup_tree_block_ref(trans, root, path, bytenr, parent,
					    root_objectid);
	} else {
		ret = lookup_extent_data_ref(trans, root, path, bytenr, parent,
					     root_objectid, owner, offset);
	}
	return ret;
}

/*
 * helper to update/remove inline back ref
 */
static noinline_for_stack
int update_inline_extent_backref(struct btrfs_trans_handle *trans,
				 struct btrfs_root *root,
				 struct btrfs_path *path,
				 struct btrfs_extent_inline_ref *iref,
				 int refs_to_mod,
				 struct btrfs_delayed_extent_op *extent_op)
{
	struct extent_buffer *leaf;
	struct btrfs_extent_item *ei;
	struct btrfs_extent_data_ref *dref = NULL;
	struct btrfs_shared_data_ref *sref = NULL;
	unsigned long ptr;
	unsigned long end;
	u32 item_size;
	int size;
	int type;
	int ret;
	u64 refs;

	leaf = path->nodes[0];
	ei = btrfs_item_ptr(leaf, path->slots[0], struct btrfs_extent_item);
	refs = btrfs_extent_refs(leaf, ei);
	WARN_ON(refs_to_mod < 0 && refs + refs_to_mod <= 0);
	refs += refs_to_mod;
	btrfs_set_extent_refs(leaf, ei, refs);
	if (extent_op)
		__run_delayed_extent_op(extent_op, leaf, ei);

	type = btrfs_extent_inline_ref_type(leaf, iref);

	if (type == BTRFS_EXTENT_DATA_REF_KEY) {
		dref = (struct btrfs_extent_data_ref *)(&iref->offset);
		refs = btrfs_extent_data_ref_count(leaf, dref);
	} else if (type == BTRFS_SHARED_DATA_REF_KEY) {
		sref = (struct btrfs_shared_data_ref *)(iref + 1);
		refs = btrfs_shared_data_ref_count(leaf, sref);
	} else {
		refs = 1;
		BUG_ON(refs_to_mod != -1);
	}

	BUG_ON(refs_to_mod < 0 && refs < -refs_to_mod);
	refs += refs_to_mod;

	if (refs > 0) {
		if (type == BTRFS_EXTENT_DATA_REF_KEY)
			btrfs_set_extent_data_ref_count(leaf, dref, refs);
		else
			btrfs_set_shared_data_ref_count(leaf, sref, refs);
	} else {
		size =  btrfs_extent_inline_ref_size(type);
		item_size = btrfs_item_size_nr(leaf, path->slots[0]);
		ptr = (unsigned long)iref;
		end = (unsigned long)ei + item_size;
		if (ptr + size < end)
			memmove_extent_buffer(leaf, ptr, ptr + size,
					      end - ptr - size);
		item_size -= size;
		ret = btrfs_truncate_item(trans, root, path, item_size, 1);
		BUG_ON(ret);
	}
	btrfs_mark_buffer_dirty(leaf);
	return 0;
}

static noinline_for_stack
int insert_inline_extent_backref(struct btrfs_trans_handle *trans,
				 struct btrfs_root *root,
				 struct btrfs_path *path,
				 u64 bytenr, u64 num_bytes, u64 parent,
				 u64 root_objectid, u64 owner,
				 u64 offset, int refs_to_add,
				 struct btrfs_delayed_extent_op *extent_op)
{
	struct btrfs_extent_inline_ref *iref;
	int ret;

	ret = lookup_inline_extent_backref(trans, root, path, &iref,
					   bytenr, num_bytes, parent,
					   root_objectid, owner, offset, 1);
	if (ret == 0) {
		BUG_ON(owner < BTRFS_FIRST_FREE_OBJECTID);
		ret = update_inline_extent_backref(trans, root, path, iref,
						   refs_to_add, extent_op);
	} else if (ret == -ENOENT) {
		ret = setup_inline_extent_backref(trans, root, path, iref,
						  parent, root_objectid,
						  owner, offset, refs_to_add,
						  extent_op);
	}
	return ret;
}

static int insert_extent_backref(struct btrfs_trans_handle *trans,
				 struct btrfs_root *root,
				 struct btrfs_path *path,
				 u64 bytenr, u64 parent, u64 root_objectid,
				 u64 owner, u64 offset, int refs_to_add)
{
	int ret;
	if (owner < BTRFS_FIRST_FREE_OBJECTID) {
		BUG_ON(refs_to_add != 1);
		ret = insert_tree_block_ref(trans, root, path, bytenr,
					    parent, root_objectid);
	} else {
		ret = insert_extent_data_ref(trans, root, path, bytenr,
					     parent, root_objectid,
					     owner, offset, refs_to_add);
	}
	return ret;
}

static int remove_extent_backref(struct btrfs_trans_handle *trans,
				 struct btrfs_root *root,
				 struct btrfs_path *path,
				 struct btrfs_extent_inline_ref *iref,
				 int refs_to_drop, int is_data)
{
	int ret;

	BUG_ON(!is_data && refs_to_drop != 1);
	if (iref) {
		ret = update_inline_extent_backref(trans, root, path, iref,
						   -refs_to_drop, NULL);
	} else if (is_data) {
		ret = remove_extent_data_ref(trans, root, path, refs_to_drop);
	} else {
		ret = btrfs_del_item(trans, root, path);
	}
	return ret;
}

static int btrfs_issue_discard(struct block_device *bdev,
				u64 start, u64 len)
{
	return blkdev_issue_discard(bdev, start >> 9, len >> 9, GFP_NOFS, 0);
}

static int btrfs_discard_extent(struct btrfs_root *root, u64 bytenr,
				u64 num_bytes, u64 *actual_bytes)
{
	int ret;
	u64 discarded_bytes = 0;
	struct btrfs_multi_bio *multi = NULL;


	/* Tell the block device(s) that the sectors can be discarded */
	ret = btrfs_map_block(&root->fs_info->mapping_tree, REQ_DISCARD,
			      bytenr, &num_bytes, &multi, 0);
	if (!ret) {
		struct btrfs_bio_stripe *stripe = multi->stripes;
		int i;


		for (i = 0; i < multi->num_stripes; i++, stripe++) {
			ret = btrfs_issue_discard(stripe->dev->bdev,
						  stripe->physical,
						  stripe->length);
			if (!ret)
				discarded_bytes += stripe->length;
			else if (ret != -EOPNOTSUPP)
				break;
		}
		kfree(multi);
	}
	if (discarded_bytes && ret == -EOPNOTSUPP)
		ret = 0;

	if (actual_bytes)
		*actual_bytes = discarded_bytes;


	return ret;
}

int btrfs_inc_extent_ref(struct btrfs_trans_handle *trans,
			 struct btrfs_root *root,
			 u64 bytenr, u64 num_bytes, u64 parent,
			 u64 root_objectid, u64 owner, u64 offset)
{
	int ret;
	BUG_ON(owner < BTRFS_FIRST_FREE_OBJECTID &&
	       root_objectid == BTRFS_TREE_LOG_OBJECTID);

	if (owner < BTRFS_FIRST_FREE_OBJECTID) {
		ret = btrfs_add_delayed_tree_ref(trans, bytenr, num_bytes,
					parent, root_objectid, (int)owner,
					BTRFS_ADD_DELAYED_REF, NULL);
	} else {
		ret = btrfs_add_delayed_data_ref(trans, bytenr, num_bytes,
					parent, root_objectid, owner, offset,
					BTRFS_ADD_DELAYED_REF, NULL);
	}
	return ret;
}

static int __btrfs_inc_extent_ref(struct btrfs_trans_handle *trans,
				  struct btrfs_root *root,
				  u64 bytenr, u64 num_bytes,
				  u64 parent, u64 root_objectid,
				  u64 owner, u64 offset, int refs_to_add,
				  struct btrfs_delayed_extent_op *extent_op)
{
	struct btrfs_path *path;
	struct extent_buffer *leaf;
	struct btrfs_extent_item *item;
	u64 refs;
	int ret;
	int err = 0;

	path = btrfs_alloc_path();
	if (!path)
		return -ENOMEM;

	path->reada = 1;
	path->leave_spinning = 1;
	/* this will setup the path even if it fails to insert the back ref */
	ret = insert_inline_extent_backref(trans, root->fs_info->extent_root,
					   path, bytenr, num_bytes, parent,
					   root_objectid, owner, offset,
					   refs_to_add, extent_op);
	if (ret == 0)
		goto out;

	if (ret != -EAGAIN) {
		err = ret;
		goto out;
	}

	leaf = path->nodes[0];
	item = btrfs_item_ptr(leaf, path->slots[0], struct btrfs_extent_item);
	refs = btrfs_extent_refs(leaf, item);
	btrfs_set_extent_refs(leaf, item, refs + refs_to_add);
	if (extent_op)
		__run_delayed_extent_op(extent_op, leaf, item);

	btrfs_mark_buffer_dirty(leaf);
	btrfs_release_path(root->fs_info->extent_root, path);

	path->reada = 1;
	path->leave_spinning = 1;

	/* now insert the actual backref */
	ret = insert_extent_backref(trans, root->fs_info->extent_root,
				    path, bytenr, parent, root_objectid,
				    owner, offset, refs_to_add);
	BUG_ON(ret);
out:
	btrfs_free_path(path);
	return err;
}

static int run_delayed_data_ref(struct btrfs_trans_handle *trans,
				struct btrfs_root *root,
				struct btrfs_delayed_ref_node *node,
				struct btrfs_delayed_extent_op *extent_op,
				int insert_reserved)
{
	int ret = 0;
	struct btrfs_delayed_data_ref *ref;
	struct btrfs_key ins;
	u64 parent = 0;
	u64 ref_root = 0;
	u64 flags = 0;

	ins.objectid = node->bytenr;
	ins.offset = node->num_bytes;
	ins.type = BTRFS_EXTENT_ITEM_KEY;

	ref = btrfs_delayed_node_to_data_ref(node);
	if (node->type == BTRFS_SHARED_DATA_REF_KEY)
		parent = ref->parent;
	else
		ref_root = ref->root;

	if (node->action == BTRFS_ADD_DELAYED_REF && insert_reserved) {
		if (extent_op) {
			BUG_ON(extent_op->update_key);
			flags |= extent_op->flags_to_set;
		}
		ret = alloc_reserved_file_extent(trans, root,
						 parent, ref_root, flags,
						 ref->objectid, ref->offset,
						 &ins, node->ref_mod);
	} else if (node->action == BTRFS_ADD_DELAYED_REF) {
		ret = __btrfs_inc_extent_ref(trans, root, node->bytenr,
					     node->num_bytes, parent,
					     ref_root, ref->objectid,
					     ref->offset, node->ref_mod,
					     extent_op);
	} else if (node->action == BTRFS_DROP_DELAYED_REF) {
		ret = __btrfs_free_extent(trans, root, node->bytenr,
					  node->num_bytes, parent,
					  ref_root, ref->objectid,
					  ref->offset, node->ref_mod,
					  extent_op);
	} else {
		BUG();
	}
	return ret;
}

static void __run_delayed_extent_op(struct btrfs_delayed_extent_op *extent_op,
				    struct extent_buffer *leaf,
				    struct btrfs_extent_item *ei)
{
	u64 flags = btrfs_extent_flags(leaf, ei);
	if (extent_op->update_flags) {
		flags |= extent_op->flags_to_set;
		btrfs_set_extent_flags(leaf, ei, flags);
	}

	if (extent_op->update_key) {
		struct btrfs_tree_block_info *bi;
		BUG_ON(!(flags & BTRFS_EXTENT_FLAG_TREE_BLOCK));
		bi = (struct btrfs_tree_block_info *)(ei + 1);
		btrfs_set_tree_block_key(leaf, bi, &extent_op->key);
	}
}

static int run_delayed_extent_op(struct btrfs_trans_handle *trans,
				 struct btrfs_root *root,
				 struct btrfs_delayed_ref_node *node,
				 struct btrfs_delayed_extent_op *extent_op)
{
	struct btrfs_key key;
	struct btrfs_path *path;
	struct btrfs_extent_item *ei;
	struct extent_buffer *leaf;
	u32 item_size;
	int ret;
	int err = 0;

	path = btrfs_alloc_path();
	if (!path)
		return -ENOMEM;

	key.objectid = node->bytenr;
	key.type = BTRFS_EXTENT_ITEM_KEY;
	key.offset = node->num_bytes;

	path->reada = 1;
	path->leave_spinning = 1;
	ret = btrfs_search_slot(trans, root->fs_info->extent_root, &key,
				path, 0, 1);
	if (ret < 0) {
		err = ret;
		goto out;
	}
	if (ret > 0) {
		err = -EIO;
		goto out;
	}

	leaf = path->nodes[0];
	item_size = btrfs_item_size_nr(leaf, path->slots[0]);
#ifdef BTRFS_COMPAT_EXTENT_TREE_V0
	if (item_size < sizeof(*ei)) {
		ret = convert_extent_item_v0(trans, root->fs_info->extent_root,
					     path, (u64)-1, 0);
		if (ret < 0) {
			err = ret;
			goto out;
		}
		leaf = path->nodes[0];
		item_size = btrfs_item_size_nr(leaf, path->slots[0]);
	}
#endif
	BUG_ON(item_size < sizeof(*ei));
	ei = btrfs_item_ptr(leaf, path->slots[0], struct btrfs_extent_item);
	__run_delayed_extent_op(extent_op, leaf, ei);

	btrfs_mark_buffer_dirty(leaf);
out:
	btrfs_free_path(path);
	return err;
}

static int run_delayed_tree_ref(struct btrfs_trans_handle *trans,
				struct btrfs_root *root,
				struct btrfs_delayed_ref_node *node,
				struct btrfs_delayed_extent_op *extent_op,
				int insert_reserved)
{
	int ret = 0;
	struct btrfs_delayed_tree_ref *ref;
	struct btrfs_key ins;
	u64 parent = 0;
	u64 ref_root = 0;

	ins.objectid = node->bytenr;
	ins.offset = node->num_bytes;
	ins.type = BTRFS_EXTENT_ITEM_KEY;

	ref = btrfs_delayed_node_to_tree_ref(node);
	if (node->type == BTRFS_SHARED_BLOCK_REF_KEY)
		parent = ref->parent;
	else
		ref_root = ref->root;

	BUG_ON(node->ref_mod != 1);
	if (node->action == BTRFS_ADD_DELAYED_REF && insert_reserved) {
		BUG_ON(!extent_op || !extent_op->update_flags ||
		       !extent_op->update_key);
		ret = alloc_reserved_tree_block(trans, root,
						parent, ref_root,
						extent_op->flags_to_set,
						&extent_op->key,
						ref->level, &ins);
	} else if (node->action == BTRFS_ADD_DELAYED_REF) {
		ret = __btrfs_inc_extent_ref(trans, root, node->bytenr,
					     node->num_bytes, parent, ref_root,
					     ref->level, 0, 1, extent_op);
	} else if (node->action == BTRFS_DROP_DELAYED_REF) {
		ret = __btrfs_free_extent(trans, root, node->bytenr,
					  node->num_bytes, parent, ref_root,
					  ref->level, 0, 1, extent_op);
	} else {
		BUG();
	}
	return ret;
}

/* helper function to actually process a single delayed ref entry */
static int run_one_delayed_ref(struct btrfs_trans_handle *trans,
			       struct btrfs_root *root,
			       struct btrfs_delayed_ref_node *node,
			       struct btrfs_delayed_extent_op *extent_op,
			       int insert_reserved)
{
	int ret;
	if (btrfs_delayed_ref_is_head(node)) {
		struct btrfs_delayed_ref_head *head;
		/*
		 * we've hit the end of the chain and we were supposed
		 * to insert this extent into the tree.  But, it got
		 * deleted before we ever needed to insert it, so all
		 * we have to do is clean up the accounting
		 */
		BUG_ON(extent_op);
		head = btrfs_delayed_node_to_head(node);
		if (insert_reserved) {
			btrfs_pin_extent(root, node->bytenr,
					 node->num_bytes, 1);
			if (head->is_data) {
				ret = btrfs_del_csums(trans, root,
						      node->bytenr,
						      node->num_bytes);
				BUG_ON(ret);
			}
		}
		mutex_unlock(&head->mutex);
		return 0;
	}

	if (node->type == BTRFS_TREE_BLOCK_REF_KEY ||
	    node->type == BTRFS_SHARED_BLOCK_REF_KEY)
		ret = run_delayed_tree_ref(trans, root, node, extent_op,
					   insert_reserved);
	else if (node->type == BTRFS_EXTENT_DATA_REF_KEY ||
		 node->type == BTRFS_SHARED_DATA_REF_KEY)
		ret = run_delayed_data_ref(trans, root, node, extent_op,
					   insert_reserved);
	else
		BUG();
	return ret;
}

static noinline struct btrfs_delayed_ref_node *
select_delayed_ref(struct btrfs_delayed_ref_head *head)
{
	struct rb_node *node;
	struct btrfs_delayed_ref_node *ref;
	int action = BTRFS_ADD_DELAYED_REF;
again:
	/*
	 * select delayed ref of type BTRFS_ADD_DELAYED_REF first.
	 * this prevents ref count from going down to zero when
	 * there still are pending delayed ref.
	 */
	node = rb_prev(&head->node.rb_node);
	while (1) {
		if (!node)
			break;
		ref = rb_entry(node, struct btrfs_delayed_ref_node,
				rb_node);
		if (ref->bytenr != head->node.bytenr)
			break;
		if (ref->action == action)
			return ref;
		node = rb_prev(node);
	}
	if (action == BTRFS_ADD_DELAYED_REF) {
		action = BTRFS_DROP_DELAYED_REF;
		goto again;
	}
	return NULL;
}

static noinline int run_clustered_refs(struct btrfs_trans_handle *trans,
				       struct btrfs_root *root,
				       struct list_head *cluster)
{
	struct btrfs_delayed_ref_root *delayed_refs;
	struct btrfs_delayed_ref_node *ref;
	struct btrfs_delayed_ref_head *locked_ref = NULL;
	struct btrfs_delayed_extent_op *extent_op;
	int ret;
	int count = 0;
	int must_insert_reserved = 0;

	delayed_refs = &trans->transaction->delayed_refs;
	while (1) {
		if (!locked_ref) {
			/* pick a new head ref from the cluster list */
			if (list_empty(cluster))
				break;

			locked_ref = list_entry(cluster->next,
				     struct btrfs_delayed_ref_head, cluster);

			/* grab the lock that says we are going to process
			 * all the refs for this head */
			ret = btrfs_delayed_ref_lock(trans, locked_ref);

			/*
			 * we may have dropped the spin lock to get the head
			 * mutex lock, and that might have given someone else
			 * time to free the head.  If that's true, it has been
			 * removed from our list and we can move on.
			 */
			if (ret == -EAGAIN) {
				locked_ref = NULL;
				count++;
				continue;
			}
		}

		/*
		 * record the must insert reserved flag before we
		 * drop the spin lock.
		 */
		must_insert_reserved = locked_ref->must_insert_reserved;
		locked_ref->must_insert_reserved = 0;

		extent_op = locked_ref->extent_op;
		locked_ref->extent_op = NULL;

		/*
		 * locked_ref is the head node, so we have to go one
		 * node back for any delayed ref updates
		 */
		ref = select_delayed_ref(locked_ref);
		if (!ref) {
			/* All delayed refs have been processed, Go ahead
			 * and send the head node to run_one_delayed_ref,
			 * so that any accounting fixes can happen
			 */
			ref = &locked_ref->node;

			if (extent_op && must_insert_reserved) {
				kfree(extent_op);
				extent_op = NULL;
			}

			if (extent_op) {
				spin_unlock(&delayed_refs->lock);

				ret = run_delayed_extent_op(trans, root,
							    ref, extent_op);
				BUG_ON(ret);
				kfree(extent_op);

				cond_resched();
				spin_lock(&delayed_refs->lock);
				continue;
			}

			list_del_init(&locked_ref->cluster);
			locked_ref = NULL;
		}

		ref->in_tree = 0;
		rb_erase(&ref->rb_node, &delayed_refs->root);
		delayed_refs->num_entries--;

		spin_unlock(&delayed_refs->lock);

		ret = run_one_delayed_ref(trans, root, ref, extent_op,
					  must_insert_reserved);
		BUG_ON(ret);

		btrfs_put_delayed_ref(ref);
		kfree(extent_op);
		count++;

		cond_resched();
		spin_lock(&delayed_refs->lock);
	}
	return count;
}

/*
 * this starts processing the delayed reference count updates and
 * extent insertions we have queued up so far.  count can be
 * 0, which means to process everything in the tree at the start
 * of the run (but not newly added entries), or it can be some target
 * number you'd like to process.
 */
int btrfs_run_delayed_refs(struct btrfs_trans_handle *trans,
			   struct btrfs_root *root, unsigned long count)
{
	struct rb_node *node;
	struct btrfs_delayed_ref_root *delayed_refs;
	struct btrfs_delayed_ref_node *ref;
	struct list_head cluster;
	int ret;
	int run_all = count == (unsigned long)-1;
	int run_most = 0;

	if (root == root->fs_info->extent_root)
		root = root->fs_info->tree_root;

	delayed_refs = &trans->transaction->delayed_refs;
	INIT_LIST_HEAD(&cluster);
again:
	spin_lock(&delayed_refs->lock);
	if (count == 0) {
		count = delayed_refs->num_entries * 2;
		run_most = 1;
	}
	while (1) {
		if (!(run_all || run_most) &&
		    delayed_refs->num_heads_ready < 64)
			break;

		/*
		 * go find something we can process in the rbtree.  We start at
		 * the beginning of the tree, and then build a cluster
		 * of refs to process starting at the first one we are able to
		 * lock
		 */
		ret = btrfs_find_ref_cluster(trans, &cluster,
					     delayed_refs->run_delayed_start);
		if (ret)
			break;

		ret = run_clustered_refs(trans, root, &cluster);
		BUG_ON(ret < 0);

		count -= min_t(unsigned long, ret, count);

		if (count == 0)
			break;
	}

	if (run_all) {
		node = rb_first(&delayed_refs->root);
		if (!node)
			goto out;
		count = (unsigned long)-1;

		while (node) {
			ref = rb_entry(node, struct btrfs_delayed_ref_node,
				       rb_node);
			if (btrfs_delayed_ref_is_head(ref)) {
				struct btrfs_delayed_ref_head *head;

				head = btrfs_delayed_node_to_head(ref);
				atomic_inc(&ref->refs);

				spin_unlock(&delayed_refs->lock);
				mutex_lock(&head->mutex);
				mutex_unlock(&head->mutex);

				btrfs_put_delayed_ref(ref);
				cond_resched();
				goto again;
			}
			node = rb_next(node);
		}
		spin_unlock(&delayed_refs->lock);
		schedule_timeout(1);
		goto again;
	}
out:
	spin_unlock(&delayed_refs->lock);
	return 0;
}

int btrfs_set_disk_extent_flags(struct btrfs_trans_handle *trans,
				struct btrfs_root *root,
				u64 bytenr, u64 num_bytes, u64 flags,
				int is_data)
{
	struct btrfs_delayed_extent_op *extent_op;
	int ret;

	extent_op = kmalloc(sizeof(*extent_op), GFP_NOFS);
	if (!extent_op)
		return -ENOMEM;

	extent_op->flags_to_set = flags;
	extent_op->update_flags = 1;
	extent_op->update_key = 0;
	extent_op->is_data = is_data ? 1 : 0;

	ret = btrfs_add_delayed_extent_op(trans, bytenr, num_bytes, extent_op);
	if (ret)
		kfree(extent_op);
	return ret;
}

static noinline int check_delayed_ref(struct btrfs_trans_handle *trans,
				      struct btrfs_root *root,
				      struct btrfs_path *path,
				      u64 objectid, u64 offset, u64 bytenr)
{
	struct btrfs_delayed_ref_head *head;
	struct btrfs_delayed_ref_node *ref;
	struct btrfs_delayed_data_ref *data_ref;
	struct btrfs_delayed_ref_root *delayed_refs;
	struct rb_node *node;
	int ret = 0;

	ret = -ENOENT;
	delayed_refs = &trans->transaction->delayed_refs;
	spin_lock(&delayed_refs->lock);
	head = btrfs_find_delayed_ref_head(trans, bytenr);
	if (!head)
		goto out;

	if (!mutex_trylock(&head->mutex)) {
		atomic_inc(&head->node.refs);
		spin_unlock(&delayed_refs->lock);

		btrfs_release_path(root->fs_info->extent_root, path);

		mutex_lock(&head->mutex);
		mutex_unlock(&head->mutex);
		btrfs_put_delayed_ref(&head->node);
		return -EAGAIN;
	}

	node = rb_prev(&head->node.rb_node);
	if (!node)
		goto out_unlock;

	ref = rb_entry(node, struct btrfs_delayed_ref_node, rb_node);

	if (ref->bytenr != bytenr)
		goto out_unlock;

	ret = 1;
	if (ref->type != BTRFS_EXTENT_DATA_REF_KEY)
		goto out_unlock;

	data_ref = btrfs_delayed_node_to_data_ref(ref);

	node = rb_prev(node);
	if (node) {
		ref = rb_entry(node, struct btrfs_delayed_ref_node, rb_node);
		if (ref->bytenr == bytenr)
			goto out_unlock;
	}

	if (data_ref->root != root->root_key.objectid ||
	    data_ref->objectid != objectid || data_ref->offset != offset)
		goto out_unlock;

	ret = 0;
out_unlock:
	mutex_unlock(&head->mutex);
out:
	spin_unlock(&delayed_refs->lock);
	return ret;
}

static noinline int check_committed_ref(struct btrfs_trans_handle *trans,
					struct btrfs_root *root,
					struct btrfs_path *path,
					u64 objectid, u64 offset, u64 bytenr)
{
	struct btrfs_root *extent_root = root->fs_info->extent_root;
	struct extent_buffer *leaf;
	struct btrfs_extent_data_ref *ref;
	struct btrfs_extent_inline_ref *iref;
	struct btrfs_extent_item *ei;
	struct btrfs_key key;
	u32 item_size;
	int ret;

	key.objectid = bytenr;
	key.offset = (u64)-1;
	key.type = BTRFS_EXTENT_ITEM_KEY;

	ret = btrfs_search_slot(NULL, extent_root, &key, path, 0, 0);
	if (ret < 0)
		goto out;
	BUG_ON(ret == 0);

	ret = -ENOENT;
	if (path->slots[0] == 0)
		goto out;

	path->slots[0]--;
	leaf = path->nodes[0];
	btrfs_item_key_to_cpu(leaf, &key, path->slots[0]);

	if (key.objectid != bytenr || key.type != BTRFS_EXTENT_ITEM_KEY)
		goto out;

	ret = 1;
	item_size = btrfs_item_size_nr(leaf, path->slots[0]);
#ifdef BTRFS_COMPAT_EXTENT_TREE_V0
	if (item_size < sizeof(*ei)) {
		WARN_ON(item_size != sizeof(struct btrfs_extent_item_v0));
		goto out;
	}
#endif
	ei = btrfs_item_ptr(leaf, path->slots[0], struct btrfs_extent_item);

	if (item_size != sizeof(*ei) +
	    btrfs_extent_inline_ref_size(BTRFS_EXTENT_DATA_REF_KEY))
		goto out;

	if (btrfs_extent_generation(leaf, ei) <=
	    btrfs_root_last_snapshot(&root->root_item))
		goto out;

	iref = (struct btrfs_extent_inline_ref *)(ei + 1);
	if (btrfs_extent_inline_ref_type(leaf, iref) !=
	    BTRFS_EXTENT_DATA_REF_KEY)
		goto out;

	ref = (struct btrfs_extent_data_ref *)(&iref->offset);
	if (btrfs_extent_refs(leaf, ei) !=
	    btrfs_extent_data_ref_count(leaf, ref) ||
	    btrfs_extent_data_ref_root(leaf, ref) !=
	    root->root_key.objectid ||
	    btrfs_extent_data_ref_objectid(leaf, ref) != objectid ||
	    btrfs_extent_data_ref_offset(leaf, ref) != offset)
		goto out;

	ret = 0;
out:
	return ret;
}

int btrfs_cross_ref_exist(struct btrfs_trans_handle *trans,
			  struct btrfs_root *root,
			  u64 objectid, u64 offset, u64 bytenr)
{
	struct btrfs_path *path;
	int ret;
	int ret2;

	path = btrfs_alloc_path();
	if (!path)
		return -ENOENT;

	do {
		ret = check_committed_ref(trans, root, path, objectid,
					  offset, bytenr);
		if (ret && ret != -ENOENT)
			goto out;

		ret2 = check_delayed_ref(trans, root, path, objectid,
					 offset, bytenr);
	} while (ret2 == -EAGAIN);

	if (ret2 && ret2 != -ENOENT) {
		ret = ret2;
		goto out;
	}

	if (ret != -ENOENT || ret2 != -ENOENT)
		ret = 0;
out:
	btrfs_free_path(path);
	if (root->root_key.objectid == BTRFS_DATA_RELOC_TREE_OBJECTID)
		WARN_ON(ret > 0);
	return ret;
}

#if 0
int btrfs_cache_ref(struct btrfs_trans_handle *trans, struct btrfs_root *root,
		    struct extent_buffer *buf, u32 nr_extents)
{
	struct btrfs_key key;
	struct btrfs_file_extent_item *fi;
	u64 root_gen;
	u32 nritems;
	int i;
	int level;
	int ret = 0;
	int shared = 0;

	if (!root->ref_cows)
		return 0;

	if (root->root_key.objectid != BTRFS_TREE_RELOC_OBJECTID) {
		shared = 0;
		root_gen = root->root_key.offset;
	} else {
		shared = 1;
		root_gen = trans->transid - 1;
	}

	level = btrfs_header_level(buf);
	nritems = btrfs_header_nritems(buf);

	if (level == 0) {
		struct btrfs_leaf_ref *ref;
		struct btrfs_extent_info *info;

		ref = btrfs_alloc_leaf_ref(root, nr_extents);
		if (!ref) {
			ret = -ENOMEM;
			goto out;
		}

		ref->root_gen = root_gen;
		ref->bytenr = buf->start;
		ref->owner = btrfs_header_owner(buf);
		ref->generation = btrfs_header_generation(buf);
		ref->nritems = nr_extents;
		info = ref->extents;

		for (i = 0; nr_extents > 0 && i < nritems; i++) {
			u64 disk_bytenr;
			btrfs_item_key_to_cpu(buf, &key, i);
			if (btrfs_key_type(&key) != BTRFS_EXTENT_DATA_KEY)
				continue;
			fi = btrfs_item_ptr(buf, i,
					    struct btrfs_file_extent_item);
			if (btrfs_file_extent_type(buf, fi) ==
			    BTRFS_FILE_EXTENT_INLINE)
				continue;
			disk_bytenr = btrfs_file_extent_disk_bytenr(buf, fi);
			if (disk_bytenr == 0)
				continue;

			info->bytenr = disk_bytenr;
			info->num_bytes =
				btrfs_file_extent_disk_num_bytes(buf, fi);
			info->objectid = key.objectid;
			info->offset = key.offset;
			info++;
		}

		ret = btrfs_add_leaf_ref(root, ref, shared);
		if (ret == -EEXIST && shared) {
			struct btrfs_leaf_ref *old;
			old = btrfs_lookup_leaf_ref(root, ref->bytenr);
			BUG_ON(!old);
			btrfs_remove_leaf_ref(root, old);
			btrfs_free_leaf_ref(root, old);
			ret = btrfs_add_leaf_ref(root, ref, shared);
		}
		WARN_ON(ret);
		btrfs_free_leaf_ref(root, ref);
	}
out:
	return ret;
}

/* when a block goes through cow, we update the reference counts of
 * everything that block points to.  The internal pointers of the block
 * can be in just about any order, and it is likely to have clusters of
 * things that are close together and clusters of things that are not.
 *
 * To help reduce the seeks that come with updating all of these reference
 * counts, sort them by byte number before actual updates are done.
 *
 * struct refsort is used to match byte number to slot in the btree block.
 * we sort based on the byte number and then use the slot to actually
 * find the item.
 *
 * struct refsort is smaller than strcut btrfs_item and smaller than
 * struct btrfs_key_ptr.  Since we're currently limited to the page size
 * for a btree block, there's no way for a kmalloc of refsorts for a
 * single node to be bigger than a page.
 */
struct refsort {
	u64 bytenr;
	u32 slot;
};

/*
 * for passing into sort()
 */
static int refsort_cmp(const void *a_void, const void *b_void)
{
	const struct refsort *a = a_void;
	const struct refsort *b = b_void;

	if (a->bytenr < b->bytenr)
		return -1;
	if (a->bytenr > b->bytenr)
		return 1;
	return 0;
}
#endif

static int __btrfs_mod_ref(struct btrfs_trans_handle *trans,
			   struct btrfs_root *root,
			   struct extent_buffer *buf,
			   int full_backref, int inc)
{
	u64 bytenr;
	u64 num_bytes;
	u64 parent;
	u64 ref_root;
	u32 nritems;
	struct btrfs_key key;
	struct btrfs_file_extent_item *fi;
	int i;
	int level;
	int ret = 0;
	int (*process_func)(struct btrfs_trans_handle *, struct btrfs_root *,
			    u64, u64, u64, u64, u64, u64);

	ref_root = btrfs_header_owner(buf);
	nritems = btrfs_header_nritems(buf);
	level = btrfs_header_level(buf);

	if (!root->ref_cows && level == 0)
		return 0;

	if (inc)
		process_func = btrfs_inc_extent_ref;
	else
		process_func = btrfs_free_extent;

	if (full_backref)
		parent = buf->start;
	else
		parent = 0;

	for (i = 0; i < nritems; i++) {
		if (level == 0) {
			btrfs_item_key_to_cpu(buf, &key, i);
			if (btrfs_key_type(&key) != BTRFS_EXTENT_DATA_KEY)
				continue;
			fi = btrfs_item_ptr(buf, i,
					    struct btrfs_file_extent_item);
			if (btrfs_file_extent_type(buf, fi) ==
			    BTRFS_FILE_EXTENT_INLINE)
				continue;
			bytenr = btrfs_file_extent_disk_bytenr(buf, fi);
			if (bytenr == 0)
				continue;

			num_bytes = btrfs_file_extent_disk_num_bytes(buf, fi);
			key.offset -= btrfs_file_extent_offset(buf, fi);
			ret = process_func(trans, root, bytenr, num_bytes,
					   parent, ref_root, key.objectid,
					   key.offset);
			if (ret)
				goto fail;
		} else {
			bytenr = btrfs_node_blockptr(buf, i);
			num_bytes = btrfs_level_size(root, level - 1);
			ret = process_func(trans, root, bytenr, num_bytes,
					   parent, ref_root, level - 1, 0);
			if (ret)
				goto fail;
		}
	}
	return 0;
fail:
	BUG();
	return ret;
}

int btrfs_inc_ref(struct btrfs_trans_handle *trans, struct btrfs_root *root,
		  struct extent_buffer *buf, int full_backref)
{
	return __btrfs_mod_ref(trans, root, buf, full_backref, 1);
}

int btrfs_dec_ref(struct btrfs_trans_handle *trans, struct btrfs_root *root,
		  struct extent_buffer *buf, int full_backref)
{
	return __btrfs_mod_ref(trans, root, buf, full_backref, 0);
}

static int write_one_cache_group(struct btrfs_trans_handle *trans,
				 struct btrfs_root *root,
				 struct btrfs_path *path,
				 struct btrfs_block_group_cache *cache)
{
	int ret;
	struct btrfs_root *extent_root = root->fs_info->extent_root;
	unsigned long bi;
	struct extent_buffer *leaf;

	ret = btrfs_search_slot(trans, extent_root, &cache->key, path, 0, 1);
	if (ret < 0)
		goto fail;
	BUG_ON(ret);

	leaf = path->nodes[0];
	bi = btrfs_item_ptr_offset(leaf, path->slots[0]);
	write_extent_buffer(leaf, &cache->item, bi, sizeof(cache->item));
	btrfs_mark_buffer_dirty(leaf);
	btrfs_release_path(extent_root, path);
fail:
	if (ret)
		return ret;
	return 0;

}

static struct btrfs_block_group_cache *
next_block_group(struct btrfs_root *root,
		 struct btrfs_block_group_cache *cache)
{
	struct rb_node *node;
	spin_lock(&root->fs_info->block_group_cache_lock);
	node = rb_next(&cache->cache_node);
	btrfs_put_block_group(cache);
	if (node) {
		cache = rb_entry(node, struct btrfs_block_group_cache,
				 cache_node);
		btrfs_get_block_group(cache);
	} else
		cache = NULL;
	spin_unlock(&root->fs_info->block_group_cache_lock);
	return cache;
}

static int cache_save_setup(struct btrfs_block_group_cache *block_group,
			    struct btrfs_trans_handle *trans,
			    struct btrfs_path *path)
{
	struct btrfs_root *root = block_group->fs_info->tree_root;
	struct inode *inode = NULL;
	u64 alloc_hint = 0;
	int dcs = BTRFS_DC_ERROR;
	int num_pages = 0;
	int retries = 0;
	int ret = 0;

	/*
	 * If this block group is smaller than 100 megs don't bother caching the
	 * block group.
	 */
	if (block_group->key.offset < (100 * 1024 * 1024)) {
		spin_lock(&block_group->lock);
		block_group->disk_cache_state = BTRFS_DC_WRITTEN;
		spin_unlock(&block_group->lock);
		return 0;
	}

again:
	inode = lookup_free_space_inode(root, block_group, path);
	if (IS_ERR(inode) && PTR_ERR(inode) != -ENOENT) {
		ret = PTR_ERR(inode);
		btrfs_release_path(root, path);
		goto out;
	}

	if (IS_ERR(inode)) {
		BUG_ON(retries);
		retries++;

		if (block_group->ro)
			goto out_free;

		ret = create_free_space_inode(root, trans, block_group, path);
		if (ret)
			goto out_free;
		goto again;
	}

	/*
	 * We want to set the generation to 0, that way if anything goes wrong
	 * from here on out we know not to trust this cache when we load up next
	 * time.
	 */
	BTRFS_I(inode)->generation = 0;
	ret = btrfs_update_inode(trans, root, inode);
	WARN_ON(ret);

	if (i_size_read(inode) > 0) {
		ret = btrfs_truncate_free_space_cache(root, trans, path,
						      inode);
		if (ret)
			goto out_put;
	}

	spin_lock(&block_group->lock);
	if (block_group->cached != BTRFS_CACHE_FINISHED) {
		/* We're not cached, don't bother trying to write stuff out */
		dcs = BTRFS_DC_WRITTEN;
		spin_unlock(&block_group->lock);
		goto out_put;
	}
	spin_unlock(&block_group->lock);

	num_pages = (int)div64_u64(block_group->key.offset, 1024 * 1024 * 1024);
	if (!num_pages)
		num_pages = 1;

	/*
	 * Just to make absolutely sure we have enough space, we're going to
	 * preallocate 12 pages worth of space for each block group.  In
	 * practice we ought to use at most 8, but we need extra space so we can
	 * add our header and have a terminator between the extents and the
	 * bitmaps.
	 */
	num_pages *= 16;
	num_pages *= PAGE_CACHE_SIZE;

	ret = btrfs_check_data_free_space(inode, num_pages);
	if (ret)
		goto out_put;

	ret = btrfs_prealloc_file_range_trans(inode, trans, 0, 0, num_pages,
					      num_pages, num_pages,
					      &alloc_hint);
	if (!ret)
		dcs = BTRFS_DC_SETUP;
	btrfs_free_reserved_data_space(inode, num_pages);
out_put:
	iput(inode);
out_free:
	btrfs_release_path(root, path);
out:
	spin_lock(&block_group->lock);
	block_group->disk_cache_state = dcs;
	spin_unlock(&block_group->lock);

	return ret;
}

int btrfs_write_dirty_block_groups(struct btrfs_trans_handle *trans,
				   struct btrfs_root *root)
{
	struct btrfs_block_group_cache *cache;
	int err = 0;
	struct btrfs_path *path;
	u64 last = 0;

	path = btrfs_alloc_path();
	if (!path)
		return -ENOMEM;

again:
	while (1) {
		cache = btrfs_lookup_first_block_group(root->fs_info, last);
		while (cache) {
			if (cache->disk_cache_state == BTRFS_DC_CLEAR)
				break;
			cache = next_block_group(root, cache);
		}
		if (!cache) {
			if (last == 0)
				break;
			last = 0;
			continue;
		}
		err = cache_save_setup(cache, trans, path);
		last = cache->key.objectid + cache->key.offset;
		btrfs_put_block_group(cache);
	}

	while (1) {
		if (last == 0) {
			err = btrfs_run_delayed_refs(trans, root,
						     (unsigned long)-1);
			BUG_ON(err);
		}

		cache = btrfs_lookup_first_block_group(root->fs_info, last);
		while (cache) {
			if (cache->disk_cache_state == BTRFS_DC_CLEAR) {
				btrfs_put_block_group(cache);
				goto again;
			}

			if (cache->dirty)
				break;
			cache = next_block_group(root, cache);
		}
		if (!cache) {
			if (last == 0)
				break;
			last = 0;
			continue;
		}

		if (cache->disk_cache_state == BTRFS_DC_SETUP)
			cache->disk_cache_state = BTRFS_DC_NEED_WRITE;
		cache->dirty = 0;
		last = cache->key.objectid + cache->key.offset;

		err = write_one_cache_group(trans, root, path, cache);
		BUG_ON(err);
		btrfs_put_block_group(cache);
	}

	while (1) {
		/*
		 * I don't think this is needed since we're just marking our
		 * preallocated extent as written, but just in case it can't
		 * hurt.
		 */
		if (last == 0) {
			err = btrfs_run_delayed_refs(trans, root,
						     (unsigned long)-1);
			BUG_ON(err);
		}

		cache = btrfs_lookup_first_block_group(root->fs_info, last);
		while (cache) {
			/*
			 * Really this shouldn't happen, but it could if we
			 * couldn't write the entire preallocated extent and
			 * splitting the extent resulted in a new block.
			 */
			if (cache->dirty) {
				btrfs_put_block_group(cache);
				goto again;
			}
			if (cache->disk_cache_state == BTRFS_DC_NEED_WRITE)
				break;
			cache = next_block_group(root, cache);
		}
		if (!cache) {
			if (last == 0)
				break;
			last = 0;
			continue;
		}

		btrfs_write_out_cache(root, trans, cache, path);

		/*
		 * If we didn't have an error then the cache state is still
		 * NEED_WRITE, so we can set it to WRITTEN.
		 */
		if (cache->disk_cache_state == BTRFS_DC_NEED_WRITE)
			cache->disk_cache_state = BTRFS_DC_WRITTEN;
		last = cache->key.objectid + cache->key.offset;
		btrfs_put_block_group(cache);
	}

	btrfs_free_path(path);
	return 0;
}

int btrfs_extent_readonly(struct btrfs_root *root, u64 bytenr)
{
	struct btrfs_block_group_cache *block_group;
	int readonly = 0;

	block_group = btrfs_lookup_block_group(root->fs_info, bytenr);
	if (!block_group || block_group->ro)
		readonly = 1;
	if (block_group)
		btrfs_put_block_group(block_group);
	return readonly;
}

static int update_space_info(struct btrfs_fs_info *info, u64 flags,
			     u64 total_bytes, u64 bytes_used,
			     struct btrfs_space_info **space_info)
{
	struct btrfs_space_info *found;
	int i;
	int factor;

	if (flags & (BTRFS_BLOCK_GROUP_DUP | BTRFS_BLOCK_GROUP_RAID1 |
		     BTRFS_BLOCK_GROUP_RAID10))
		factor = 2;
	else
		factor = 1;

	found = __find_space_info(info, flags);
	if (found) {
		spin_lock(&found->lock);
		found->total_bytes += total_bytes;
		found->disk_total += total_bytes * factor;
		found->bytes_used += bytes_used;
		found->disk_used += bytes_used * factor;
		found->full = 0;
		spin_unlock(&found->lock);
		*space_info = found;
		return 0;
	}
	found = kzalloc(sizeof(*found), GFP_NOFS);
	if (!found)
		return -ENOMEM;

	for (i = 0; i < BTRFS_NR_RAID_TYPES; i++)
		INIT_LIST_HEAD(&found->block_groups[i]);
	init_rwsem(&found->groups_sem);
	spin_lock_init(&found->lock);
	found->flags = flags & (BTRFS_BLOCK_GROUP_DATA |
				BTRFS_BLOCK_GROUP_SYSTEM |
				BTRFS_BLOCK_GROUP_METADATA);
	found->total_bytes = total_bytes;
	found->disk_total = total_bytes * factor;
	found->bytes_used = bytes_used;
	found->disk_used = bytes_used * factor;
	found->bytes_pinned = 0;
	found->bytes_reserved = 0;
	found->bytes_readonly = 0;
	found->bytes_may_use = 0;
	found->full = 0;
	found->force_alloc = 0;
	*space_info = found;
	list_add_rcu(&found->list, &info->space_info);
	atomic_set(&found->caching_threads, 0);
	return 0;
}

static void set_avail_alloc_bits(struct btrfs_fs_info *fs_info, u64 flags)
{
	u64 extra_flags = flags & (BTRFS_BLOCK_GROUP_RAID0 |
				   BTRFS_BLOCK_GROUP_RAID1 |
				   BTRFS_BLOCK_GROUP_RAID10 |
				   BTRFS_BLOCK_GROUP_DUP);
	if (extra_flags) {
		if (flags & BTRFS_BLOCK_GROUP_DATA)
			fs_info->avail_data_alloc_bits |= extra_flags;
		if (flags & BTRFS_BLOCK_GROUP_METADATA)
			fs_info->avail_metadata_alloc_bits |= extra_flags;
		if (flags & BTRFS_BLOCK_GROUP_SYSTEM)
			fs_info->avail_system_alloc_bits |= extra_flags;
	}
}

u64 btrfs_reduce_alloc_profile(struct btrfs_root *root, u64 flags)
{
	/*
	 * we add in the count of missing devices because we want
	 * to make sure that any RAID levels on a degraded FS
	 * continue to be honored.
	 */
	u64 num_devices = root->fs_info->fs_devices->rw_devices +
		root->fs_info->fs_devices->missing_devices;

	if (num_devices == 1)
		flags &= ~(BTRFS_BLOCK_GROUP_RAID1 | BTRFS_BLOCK_GROUP_RAID0);
	if (num_devices < 4)
		flags &= ~BTRFS_BLOCK_GROUP_RAID10;

	if ((flags & BTRFS_BLOCK_GROUP_DUP) &&
	    (flags & (BTRFS_BLOCK_GROUP_RAID1 |
		      BTRFS_BLOCK_GROUP_RAID10))) {
		flags &= ~BTRFS_BLOCK_GROUP_DUP;
	}

	if ((flags & BTRFS_BLOCK_GROUP_RAID1) &&
	    (flags & BTRFS_BLOCK_GROUP_RAID10)) {
		flags &= ~BTRFS_BLOCK_GROUP_RAID1;
	}

	if ((flags & BTRFS_BLOCK_GROUP_RAID0) &&
	    ((flags & BTRFS_BLOCK_GROUP_RAID1) |
	     (flags & BTRFS_BLOCK_GROUP_RAID10) |
	     (flags & BTRFS_BLOCK_GROUP_DUP)))
		flags &= ~BTRFS_BLOCK_GROUP_RAID0;
	return flags;
}

static u64 get_alloc_profile(struct btrfs_root *root, u64 flags)
{
	if (flags & BTRFS_BLOCK_GROUP_DATA)
		flags |= root->fs_info->avail_data_alloc_bits &
			 root->fs_info->data_alloc_profile;
	else if (flags & BTRFS_BLOCK_GROUP_SYSTEM)
		flags |= root->fs_info->avail_system_alloc_bits &
			 root->fs_info->system_alloc_profile;
	else if (flags & BTRFS_BLOCK_GROUP_METADATA)
		flags |= root->fs_info->avail_metadata_alloc_bits &
			 root->fs_info->metadata_alloc_profile;
	return btrfs_reduce_alloc_profile(root, flags);
}

u64 btrfs_get_alloc_profile(struct btrfs_root *root, int data)
{
	u64 flags;

	if (data)
		flags = BTRFS_BLOCK_GROUP_DATA;
	else if (root == root->fs_info->chunk_root)
		flags = BTRFS_BLOCK_GROUP_SYSTEM;
	else
		flags = BTRFS_BLOCK_GROUP_METADATA;

	return get_alloc_profile(root, flags);
}

void btrfs_set_inode_space_info(struct btrfs_root *root, struct inode *inode)
{
	BTRFS_I(inode)->space_info = __find_space_info(root->fs_info,
						       BTRFS_BLOCK_GROUP_DATA);
}

/*
 * This will check the space that the inode allocates from to make sure we have
 * enough space for bytes.
 */
int btrfs_check_data_free_space(struct inode *inode, u64 bytes)
{
	struct btrfs_space_info *data_sinfo;
	struct btrfs_root *root = BTRFS_I(inode)->root;
	u64 used;
	int ret = 0, committed = 0, alloc_chunk = 1;

	/* make sure bytes are sectorsize aligned */
	bytes = (bytes + root->sectorsize - 1) & ~((u64)root->sectorsize - 1);

	if (root == root->fs_info->tree_root) {
		alloc_chunk = 0;
		committed = 1;
	}

	data_sinfo = BTRFS_I(inode)->space_info;
	if (!data_sinfo)
		goto alloc;

again:
	/* make sure we have enough space to handle the data first */
	spin_lock(&data_sinfo->lock);
	used = data_sinfo->bytes_used + data_sinfo->bytes_reserved +
		data_sinfo->bytes_pinned + data_sinfo->bytes_readonly +
		data_sinfo->bytes_may_use;

	if (used + bytes > data_sinfo->total_bytes) {
		struct btrfs_trans_handle *trans;

		/*
		 * if we don't have enough free bytes in this space then we need
		 * to alloc a new chunk.
		 */
		if (!data_sinfo->full && alloc_chunk) {
			u64 alloc_target;

			data_sinfo->force_alloc = 1;
			spin_unlock(&data_sinfo->lock);
alloc:
			alloc_target = btrfs_get_alloc_profile(root, 1);
			trans = btrfs_join_transaction(root, 1);
			if (IS_ERR(trans))
				return PTR_ERR(trans);

			ret = do_chunk_alloc(trans, root->fs_info->extent_root,
					     bytes + 2 * 1024 * 1024,
					     alloc_target, 0);
			btrfs_end_transaction(trans, root);
			if (ret < 0) {
				if (ret != -ENOSPC)
					return ret;
				else
					goto commit_trans;
			}

			if (!data_sinfo) {
				btrfs_set_inode_space_info(root, inode);
				data_sinfo = BTRFS_I(inode)->space_info;
			}
			goto again;
		}
		spin_unlock(&data_sinfo->lock);

		/* commit the current transaction and try again */
commit_trans:
		if (!committed && !root->fs_info->open_ioctl_trans) {
			committed = 1;
			trans = btrfs_join_transaction(root, 1);
			if (IS_ERR(trans))
				return PTR_ERR(trans);
			ret = btrfs_commit_transaction(trans, root);
			if (ret)
				return ret;
			goto again;
		}

#if 0 /* I hope we never need this code again, just in case */
		printk(KERN_ERR "no space left, need %llu, %llu bytes_used, "
		       "%llu bytes_reserved, " "%llu bytes_pinned, "
		       "%llu bytes_readonly, %llu may use %llu total\n",
		       (unsigned long long)bytes,
		       (unsigned long long)data_sinfo->bytes_used,
		       (unsigned long long)data_sinfo->bytes_reserved,
		       (unsigned long long)data_sinfo->bytes_pinned,
		       (unsigned long long)data_sinfo->bytes_readonly,
		       (unsigned long long)data_sinfo->bytes_may_use,
		       (unsigned long long)data_sinfo->total_bytes);
#endif
		return -ENOSPC;
	}
	data_sinfo->bytes_may_use += bytes;
	BTRFS_I(inode)->reserved_bytes += bytes;
	spin_unlock(&data_sinfo->lock);

	return 0;
}

/*
 * called when we are clearing an delalloc extent from the
 * inode's io_tree or there was an error for whatever reason
 * after calling btrfs_check_data_free_space
 */
void btrfs_free_reserved_data_space(struct inode *inode, u64 bytes)
{
	struct btrfs_root *root = BTRFS_I(inode)->root;
	struct btrfs_space_info *data_sinfo;

	/* make sure bytes are sectorsize aligned */
	bytes = (bytes + root->sectorsize - 1) & ~((u64)root->sectorsize - 1);

	data_sinfo = BTRFS_I(inode)->space_info;
	spin_lock(&data_sinfo->lock);
	data_sinfo->bytes_may_use -= bytes;
	BTRFS_I(inode)->reserved_bytes -= bytes;
	spin_unlock(&data_sinfo->lock);
}

static void force_metadata_allocation(struct btrfs_fs_info *info)
{
	struct list_head *head = &info->space_info;
	struct btrfs_space_info *found;

	rcu_read_lock();
	list_for_each_entry_rcu(found, head, list) {
		if (found->flags & BTRFS_BLOCK_GROUP_METADATA)
			found->force_alloc = 1;
	}
	rcu_read_unlock();
}

static int should_alloc_chunk(struct btrfs_root *root,
			      struct btrfs_space_info *sinfo, u64 alloc_bytes)
{
	u64 num_bytes = sinfo->total_bytes - sinfo->bytes_readonly;
	u64 thresh;

	if (sinfo->bytes_used + sinfo->bytes_reserved +
	    alloc_bytes + 256 * 1024 * 1024 < num_bytes)
		return 0;

	if (sinfo->bytes_used + sinfo->bytes_reserved +
	    alloc_bytes < div_factor(num_bytes, 8))
		return 0;

	thresh = btrfs_super_total_bytes(&root->fs_info->super_copy);
	thresh = max_t(u64, 256 * 1024 * 1024, div_factor_fine(thresh, 5));

	if (num_bytes > thresh && sinfo->bytes_used < div_factor(num_bytes, 3))
		return 0;

	return 1;
}

static int do_chunk_alloc(struct btrfs_trans_handle *trans,
			  struct btrfs_root *extent_root, u64 alloc_bytes,
			  u64 flags, int force)
{
	struct btrfs_space_info *space_info;
	struct btrfs_fs_info *fs_info = extent_root->fs_info;
	int ret = 0;

	mutex_lock(&fs_info->chunk_mutex);

	flags = btrfs_reduce_alloc_profile(extent_root, flags);

	space_info = __find_space_info(extent_root->fs_info, flags);
	if (!space_info) {
		ret = update_space_info(extent_root->fs_info, flags,
					0, 0, &space_info);
		BUG_ON(ret);
	}
	BUG_ON(!space_info);

	spin_lock(&space_info->lock);
	if (space_info->force_alloc)
		force = 1;
	if (space_info->full) {
		spin_unlock(&space_info->lock);
		goto out;
	}

	if (!force && !should_alloc_chunk(extent_root, space_info,
					  alloc_bytes)) {
		spin_unlock(&space_info->lock);
		goto out;
	}
	spin_unlock(&space_info->lock);

	/*
	 * If we have mixed data/metadata chunks we want to make sure we keep
	 * allocating mixed chunks instead of individual chunks.
	 */
	if (btrfs_mixed_space_info(space_info))
		flags |= (BTRFS_BLOCK_GROUP_DATA | BTRFS_BLOCK_GROUP_METADATA);

	/*
	 * if we're doing a data chunk, go ahead and make sure that
	 * we keep a reasonable number of metadata chunks allocated in the
	 * FS as well.
	 */
	if (flags & BTRFS_BLOCK_GROUP_DATA && fs_info->metadata_ratio) {
		fs_info->data_chunk_allocations++;
		if (!(fs_info->data_chunk_allocations %
		      fs_info->metadata_ratio))
			force_metadata_allocation(fs_info);
	}

	ret = btrfs_alloc_chunk(trans, extent_root, flags);
	spin_lock(&space_info->lock);
	if (ret)
		space_info->full = 1;
	else
		ret = 1;
	space_info->force_alloc = 0;
	spin_unlock(&space_info->lock);
out:
	mutex_unlock(&extent_root->fs_info->chunk_mutex);
	return ret;
}

/*
 * shrink metadata reservation for delalloc
 */
static int shrink_delalloc(struct btrfs_trans_handle *trans,
			   struct btrfs_root *root, u64 to_reclaim, int sync)
{
	struct btrfs_block_rsv *block_rsv;
	struct btrfs_space_info *space_info;
	u64 reserved;
	u64 max_reclaim;
	u64 reclaimed = 0;
	long time_left;
	int nr_pages = (2 * 1024 * 1024) >> PAGE_CACHE_SHIFT;
	int loops = 0;
	unsigned long progress;

	block_rsv = &root->fs_info->delalloc_block_rsv;
	space_info = block_rsv->space_info;

	smp_mb();
	reserved = space_info->bytes_reserved;
	progress = space_info->reservation_progress;

	if (reserved == 0)
		return 0;

	max_reclaim = min(reserved, to_reclaim);

	while (loops < 1024) {
		/* have the flusher threads jump in and do some IO */
		smp_mb();
		nr_pages = min_t(unsigned long, nr_pages,
		       root->fs_info->delalloc_bytes >> PAGE_CACHE_SHIFT);
		writeback_inodes_sb_nr_if_idle(root->fs_info->sb, nr_pages);

		spin_lock(&space_info->lock);
		if (reserved > space_info->bytes_reserved)
			reclaimed += reserved - space_info->bytes_reserved;
		reserved = space_info->bytes_reserved;
		spin_unlock(&space_info->lock);

		loops++;

		if (reserved == 0 || reclaimed >= max_reclaim)
			break;

		if (trans && trans->transaction->blocked)
			return -EAGAIN;

		time_left = schedule_timeout_interruptible(1);

		/* We were interrupted, exit */
		if (time_left)
			break;

		/* we've kicked the IO a few times, if anything has been freed,
		 * exit.  There is no sense in looping here for a long time
		 * when we really need to commit the transaction, or there are
		 * just too many writers without enough free space
		 */

		if (loops > 3) {
			smp_mb();
			if (progress != space_info->reservation_progress)
				break;
		}

	}
	return reclaimed >= to_reclaim;
}

/*
 * Retries tells us how many times we've called reserve_metadata_bytes.  The
 * idea is if this is the first call (retries == 0) then we will add to our
 * reserved count if we can't make the allocation in order to hold our place
 * while we go and try and free up space.  That way for retries > 1 we don't try
 * and add space, we just check to see if the amount of unused space is >= the
 * total space, meaning that our reservation is valid.
 *
 * However if we don't intend to retry this reservation, pass -1 as retries so
 * that it short circuits this logic.
 */
static int reserve_metadata_bytes(struct btrfs_trans_handle *trans,
				  struct btrfs_root *root,
				  struct btrfs_block_rsv *block_rsv,
				  u64 orig_bytes, int flush)
{
	struct btrfs_space_info *space_info = block_rsv->space_info;
	u64 unused;
	u64 num_bytes = orig_bytes;
	int retries = 0;
	int ret = 0;
	bool reserved = false;
	bool committed = false;

again:
	ret = -ENOSPC;
	if (reserved)
		num_bytes = 0;

	spin_lock(&space_info->lock);
	unused = space_info->bytes_used + space_info->bytes_reserved +
		 space_info->bytes_pinned + space_info->bytes_readonly +
		 space_info->bytes_may_use;

	/*
	 * The idea here is that we've not already over-reserved the block group
	 * then we can go ahead and save our reservation first and then start
	 * flushing if we need to.  Otherwise if we've already overcommitted
	 * lets start flushing stuff first and then come back and try to make
	 * our reservation.
	 */
	if (unused <= space_info->total_bytes) {
		unused = space_info->total_bytes - unused;
		if (unused >= num_bytes) {
			if (!reserved)
				space_info->bytes_reserved += orig_bytes;
			ret = 0;
		} else {
			/*
			 * Ok set num_bytes to orig_bytes since we aren't
			 * overocmmitted, this way we only try and reclaim what
			 * we need.
			 */
			num_bytes = orig_bytes;
		}
	} else {
		/*
		 * Ok we're over committed, set num_bytes to the overcommitted
		 * amount plus the amount of bytes that we need for this
		 * reservation.
		 */
		num_bytes = unused - space_info->total_bytes +
			(orig_bytes * (retries + 1));
	}

	/*
	 * Couldn't make our reservation, save our place so while we're trying
	 * to reclaim space we can actually use it instead of somebody else
	 * stealing it from us.
	 */
	if (ret && !reserved) {
		space_info->bytes_reserved += orig_bytes;
		reserved = true;
	}

	spin_unlock(&space_info->lock);

	if (!ret)
		return 0;

	if (!flush)
		goto out;

	/*
	 * We do synchronous shrinking since we don't actually unreserve
	 * metadata until after the IO is completed.
	 */
	ret = shrink_delalloc(trans, root, num_bytes, 1);
	if (ret > 0)
		return 0;
	else if (ret < 0)
		goto out;

	/*
	 * So if we were overcommitted it's possible that somebody else flushed
	 * out enough space and we simply didn't have enough space to reclaim,
	 * so go back around and try again.
	 */
	if (retries < 2) {
		retries++;
		goto again;
	}

	spin_lock(&space_info->lock);
	/*
	 * Not enough space to be reclaimed, don't bother committing the
	 * transaction.
	 */
	if (space_info->bytes_pinned < orig_bytes)
		ret = -ENOSPC;
	spin_unlock(&space_info->lock);
	if (ret)
		goto out;

	ret = -EAGAIN;
	if (trans || committed)
		goto out;

	ret = -ENOSPC;
	trans = btrfs_join_transaction(root, 1);
	if (IS_ERR(trans))
		goto out;
	ret = btrfs_commit_transaction(trans, root);
	if (!ret) {
		trans = NULL;
		committed = true;
		goto again;
	}

out:
	if (reserved) {
		spin_lock(&space_info->lock);
		space_info->bytes_reserved -= orig_bytes;
		spin_unlock(&space_info->lock);
	}

	return ret;
}

static struct btrfs_block_rsv *get_block_rsv(struct btrfs_trans_handle *trans,
					     struct btrfs_root *root)
{
	struct btrfs_block_rsv *block_rsv;
	if (root->ref_cows)
		block_rsv = trans->block_rsv;
	else
		block_rsv = root->block_rsv;

	if (!block_rsv)
		block_rsv = &root->fs_info->empty_block_rsv;

	return block_rsv;
}

static int block_rsv_use_bytes(struct btrfs_block_rsv *block_rsv,
			       u64 num_bytes)
{
	int ret = -ENOSPC;
	spin_lock(&block_rsv->lock);
	if (block_rsv->reserved >= num_bytes) {
		block_rsv->reserved -= num_bytes;
		if (block_rsv->reserved < block_rsv->size)
			block_rsv->full = 0;
		ret = 0;
	}
	spin_unlock(&block_rsv->lock);
	return ret;
}

static void block_rsv_add_bytes(struct btrfs_block_rsv *block_rsv,
				u64 num_bytes, int update_size)
{
	spin_lock(&block_rsv->lock);
	block_rsv->reserved += num_bytes;
	if (update_size)
		block_rsv->size += num_bytes;
	else if (block_rsv->reserved >= block_rsv->size)
		block_rsv->full = 1;
	spin_unlock(&block_rsv->lock);
}

void block_rsv_release_bytes(struct btrfs_block_rsv *block_rsv,
			     struct btrfs_block_rsv *dest, u64 num_bytes)
{
	struct btrfs_space_info *space_info = block_rsv->space_info;

	spin_lock(&block_rsv->lock);
	if (num_bytes == (u64)-1)
		num_bytes = block_rsv->size;
	block_rsv->size -= num_bytes;
	if (block_rsv->reserved >= block_rsv->size) {
		num_bytes = block_rsv->reserved - block_rsv->size;
		block_rsv->reserved = block_rsv->size;
		block_rsv->full = 1;
	} else {
		num_bytes = 0;
	}
	spin_unlock(&block_rsv->lock);

	if (num_bytes > 0) {
		if (dest) {
			spin_lock(&dest->lock);
			if (!dest->full) {
				u64 bytes_to_add;

				bytes_to_add = dest->size - dest->reserved;
				bytes_to_add = min(num_bytes, bytes_to_add);
				dest->reserved += bytes_to_add;
				if (dest->reserved >= dest->size)
					dest->full = 1;
				num_bytes -= bytes_to_add;
			}
			spin_unlock(&dest->lock);
		}
		if (num_bytes) {
			spin_lock(&space_info->lock);
			space_info->bytes_reserved -= num_bytes;
			space_info->reservation_progress++;
			spin_unlock(&space_info->lock);
		}
	}
}

static int block_rsv_migrate_bytes(struct btrfs_block_rsv *src,
				   struct btrfs_block_rsv *dst, u64 num_bytes)
{
	int ret;

	ret = block_rsv_use_bytes(src, num_bytes);
	if (ret)
		return ret;

	block_rsv_add_bytes(dst, num_bytes, 1);
	return 0;
}

void btrfs_init_block_rsv(struct btrfs_block_rsv *rsv)
{
	memset(rsv, 0, sizeof(*rsv));
	spin_lock_init(&rsv->lock);
	atomic_set(&rsv->usage, 1);
	rsv->priority = 6;
	INIT_LIST_HEAD(&rsv->list);
}

struct btrfs_block_rsv *btrfs_alloc_block_rsv(struct btrfs_root *root)
{
	struct btrfs_block_rsv *block_rsv;
	struct btrfs_fs_info *fs_info = root->fs_info;

	block_rsv = kmalloc(sizeof(*block_rsv), GFP_NOFS);
	if (!block_rsv)
		return NULL;

	btrfs_init_block_rsv(block_rsv);
	block_rsv->space_info = __find_space_info(fs_info,
						  BTRFS_BLOCK_GROUP_METADATA);
	return block_rsv;
}

void btrfs_free_block_rsv(struct btrfs_root *root,
			  struct btrfs_block_rsv *rsv)
{
	if (rsv && atomic_dec_and_test(&rsv->usage)) {
		btrfs_block_rsv_release(root, rsv, (u64)-1);
		if (!rsv->durable)
			kfree(rsv);
	}
}

/*
 * make the block_rsv struct be able to capture freed space.
 * the captured space will re-add to the the block_rsv struct
 * after transaction commit
 */
void btrfs_add_durable_block_rsv(struct btrfs_fs_info *fs_info,
				 struct btrfs_block_rsv *block_rsv)
{
	block_rsv->durable = 1;
	mutex_lock(&fs_info->durable_block_rsv_mutex);
	list_add_tail(&block_rsv->list, &fs_info->durable_block_rsv_list);
	mutex_unlock(&fs_info->durable_block_rsv_mutex);
}

int btrfs_block_rsv_add(struct btrfs_trans_handle *trans,
			struct btrfs_root *root,
			struct btrfs_block_rsv *block_rsv,
			u64 num_bytes)
{
	int ret;

	if (num_bytes == 0)
		return 0;

	ret = reserve_metadata_bytes(trans, root, block_rsv, num_bytes, 1);
	if (!ret) {
		block_rsv_add_bytes(block_rsv, num_bytes, 1);
		return 0;
	}

	return ret;
}

int btrfs_block_rsv_check(struct btrfs_trans_handle *trans,
			  struct btrfs_root *root,
			  struct btrfs_block_rsv *block_rsv,
			  u64 min_reserved, int min_factor)
{
	u64 num_bytes = 0;
	int commit_trans = 0;
	int ret = -ENOSPC;

	if (!block_rsv)
		return 0;

	spin_lock(&block_rsv->lock);
	if (min_factor > 0)
		num_bytes = div_factor(block_rsv->size, min_factor);
	if (min_reserved > num_bytes)
		num_bytes = min_reserved;

	if (block_rsv->reserved >= num_bytes) {
		ret = 0;
	} else {
		num_bytes -= block_rsv->reserved;
		if (block_rsv->durable &&
		    block_rsv->freed[0] + block_rsv->freed[1] >= num_bytes)
			commit_trans = 1;
	}
	spin_unlock(&block_rsv->lock);
	if (!ret)
		return 0;

	if (block_rsv->refill_used) {
		ret = reserve_metadata_bytes(trans, root, block_rsv,
					     num_bytes, 0);
		if (!ret) {
			block_rsv_add_bytes(block_rsv, num_bytes, 0);
			return 0;
		}
	}

	if (commit_trans) {
		if (trans)
			return -EAGAIN;

		trans = btrfs_join_transaction(root, 1);
		BUG_ON(IS_ERR(trans));
		ret = btrfs_commit_transaction(trans, root);
		return 0;
	}

	return -ENOSPC;
}

int btrfs_block_rsv_migrate(struct btrfs_block_rsv *src_rsv,
			    struct btrfs_block_rsv *dst_rsv,
			    u64 num_bytes)
{
	return block_rsv_migrate_bytes(src_rsv, dst_rsv, num_bytes);
}

void btrfs_block_rsv_release(struct btrfs_root *root,
			     struct btrfs_block_rsv *block_rsv,
			     u64 num_bytes)
{
	struct btrfs_block_rsv *global_rsv = &root->fs_info->global_block_rsv;
	if (global_rsv->full || global_rsv == block_rsv ||
	    block_rsv->space_info != global_rsv->space_info)
		global_rsv = NULL;
	block_rsv_release_bytes(block_rsv, global_rsv, num_bytes);
}

/*
 * helper to calculate size of global block reservation.
 * the desired value is sum of space used by extent tree,
 * checksum tree and root tree
 */
static u64 calc_global_metadata_size(struct btrfs_fs_info *fs_info)
{
	struct btrfs_space_info *sinfo;
	u64 num_bytes;
	u64 meta_used;
	u64 data_used;
	int csum_size = btrfs_super_csum_size(&fs_info->super_copy);
#if 0
	/*
	 * per tree used space accounting can be inaccuracy, so we
	 * can't rely on it.
	 */
	spin_lock(&fs_info->extent_root->accounting_lock);
	num_bytes = btrfs_root_used(&fs_info->extent_root->root_item);
	spin_unlock(&fs_info->extent_root->accounting_lock);

	spin_lock(&fs_info->csum_root->accounting_lock);
	num_bytes += btrfs_root_used(&fs_info->csum_root->root_item);
	spin_unlock(&fs_info->csum_root->accounting_lock);

	spin_lock(&fs_info->tree_root->accounting_lock);
	num_bytes += btrfs_root_used(&fs_info->tree_root->root_item);
	spin_unlock(&fs_info->tree_root->accounting_lock);
#endif
	sinfo = __find_space_info(fs_info, BTRFS_BLOCK_GROUP_DATA);
	spin_lock(&sinfo->lock);
	data_used = sinfo->bytes_used;
	spin_unlock(&sinfo->lock);

	sinfo = __find_space_info(fs_info, BTRFS_BLOCK_GROUP_METADATA);
	spin_lock(&sinfo->lock);
	if (sinfo->flags & BTRFS_BLOCK_GROUP_DATA)
		data_used = 0;
	meta_used = sinfo->bytes_used;
	spin_unlock(&sinfo->lock);

	num_bytes = (data_used >> fs_info->sb->s_blocksize_bits) *
		    csum_size * 2;
	num_bytes += div64_u64(data_used + meta_used, 50);

	if (num_bytes * 3 > meta_used)
		num_bytes = div64_u64(meta_used, 3);

	return ALIGN(num_bytes, fs_info->extent_root->leafsize << 10);
}

static void update_global_block_rsv(struct btrfs_fs_info *fs_info)
{
	struct btrfs_block_rsv *block_rsv = &fs_info->global_block_rsv;
	struct btrfs_space_info *sinfo = block_rsv->space_info;
	u64 num_bytes;

	num_bytes = calc_global_metadata_size(fs_info);

	spin_lock(&block_rsv->lock);
	spin_lock(&sinfo->lock);

	block_rsv->size = num_bytes;

	num_bytes = sinfo->bytes_used + sinfo->bytes_pinned +
		    sinfo->bytes_reserved + sinfo->bytes_readonly +
		    sinfo->bytes_may_use;

	if (sinfo->total_bytes > num_bytes) {
		num_bytes = sinfo->total_bytes - num_bytes;
		block_rsv->reserved += num_bytes;
		sinfo->bytes_reserved += num_bytes;
	}

	if (block_rsv->reserved >= block_rsv->size) {
		num_bytes = block_rsv->reserved - block_rsv->size;
		sinfo->bytes_reserved -= num_bytes;
		sinfo->reservation_progress++;
		block_rsv->reserved = block_rsv->size;
		block_rsv->full = 1;
	}
#if 0
	printk(KERN_INFO"global block rsv size %llu reserved %llu\n",
		block_rsv->size, block_rsv->reserved);
#endif
	spin_unlock(&sinfo->lock);
	spin_unlock(&block_rsv->lock);
}

static void init_global_block_rsv(struct btrfs_fs_info *fs_info)
{
	struct btrfs_space_info *space_info;

	space_info = __find_space_info(fs_info, BTRFS_BLOCK_GROUP_SYSTEM);
	fs_info->chunk_block_rsv.space_info = space_info;
	fs_info->chunk_block_rsv.priority = 10;

	space_info = __find_space_info(fs_info, BTRFS_BLOCK_GROUP_METADATA);
	fs_info->global_block_rsv.space_info = space_info;
	fs_info->global_block_rsv.priority = 10;
	fs_info->global_block_rsv.refill_used = 1;
	fs_info->delalloc_block_rsv.space_info = space_info;
	fs_info->trans_block_rsv.space_info = space_info;
	fs_info->empty_block_rsv.space_info = space_info;
	fs_info->empty_block_rsv.priority = 10;

	fs_info->extent_root->block_rsv = &fs_info->global_block_rsv;
	fs_info->csum_root->block_rsv = &fs_info->global_block_rsv;
	fs_info->dev_root->block_rsv = &fs_info->global_block_rsv;
	fs_info->tree_root->block_rsv = &fs_info->global_block_rsv;
	fs_info->chunk_root->block_rsv = &fs_info->chunk_block_rsv;

	btrfs_add_durable_block_rsv(fs_info, &fs_info->global_block_rsv);

	btrfs_add_durable_block_rsv(fs_info, &fs_info->delalloc_block_rsv);

	update_global_block_rsv(fs_info);
}

static void release_global_block_rsv(struct btrfs_fs_info *fs_info)
{
	block_rsv_release_bytes(&fs_info->global_block_rsv, NULL, (u64)-1);
	WARN_ON(fs_info->delalloc_block_rsv.size > 0);
	WARN_ON(fs_info->delalloc_block_rsv.reserved > 0);
	WARN_ON(fs_info->trans_block_rsv.size > 0);
	WARN_ON(fs_info->trans_block_rsv.reserved > 0);
	WARN_ON(fs_info->chunk_block_rsv.size > 0);
	WARN_ON(fs_info->chunk_block_rsv.reserved > 0);
}

static u64 calc_trans_metadata_size(struct btrfs_root *root, int num_items)
{
	return (root->leafsize + root->nodesize * (BTRFS_MAX_LEVEL - 1)) *
		3 * num_items;
}

int btrfs_trans_reserve_metadata(struct btrfs_trans_handle *trans,
				 struct btrfs_root *root,
				 int num_items)
{
	u64 num_bytes;
	int ret;

	if (num_items == 0 || root->fs_info->chunk_root == root)
		return 0;

	num_bytes = calc_trans_metadata_size(root, num_items);
	ret = btrfs_block_rsv_add(trans, root, &root->fs_info->trans_block_rsv,
				  num_bytes);
	if (!ret) {
		trans->bytes_reserved += num_bytes;
		trans->block_rsv = &root->fs_info->trans_block_rsv;
	}
	return ret;
}

void btrfs_trans_release_metadata(struct btrfs_trans_handle *trans,
				  struct btrfs_root *root)
{
	if (!trans->bytes_reserved)
		return;

	BUG_ON(trans->block_rsv != &root->fs_info->trans_block_rsv);
	btrfs_block_rsv_release(root, trans->block_rsv,
				trans->bytes_reserved);
	trans->bytes_reserved = 0;
}

int btrfs_orphan_reserve_metadata(struct btrfs_trans_handle *trans,
				  struct inode *inode)
{
	struct btrfs_root *root = BTRFS_I(inode)->root;
	struct btrfs_block_rsv *src_rsv = get_block_rsv(trans, root);
	struct btrfs_block_rsv *dst_rsv = root->orphan_block_rsv;

	/*
	 * one for deleting orphan item, one for updating inode and
	 * two for calling btrfs_truncate_inode_items.
	 *
	 * btrfs_truncate_inode_items is a delete operation, it frees
	 * more space than it uses in most cases. So two units of
	 * metadata space should be enough for calling it many times.
	 * If all of the metadata space is used, we can commit
	 * transaction and use space it freed.
	 */
	u64 num_bytes = calc_trans_metadata_size(root, 4);
	return block_rsv_migrate_bytes(src_rsv, dst_rsv, num_bytes);
}

void btrfs_orphan_release_metadata(struct inode *inode)
{
	struct btrfs_root *root = BTRFS_I(inode)->root;
	u64 num_bytes = calc_trans_metadata_size(root, 4);
	btrfs_block_rsv_release(root, root->orphan_block_rsv, num_bytes);
}

int btrfs_snap_reserve_metadata(struct btrfs_trans_handle *trans,
				struct btrfs_pending_snapshot *pending)
{
	struct btrfs_root *root = pending->root;
	struct btrfs_block_rsv *src_rsv = get_block_rsv(trans, root);
	struct btrfs_block_rsv *dst_rsv = &pending->block_rsv;
	/*
	 * two for root back/forward refs, two for directory entries
	 * and one for root of the snapshot.
	 */
	u64 num_bytes = calc_trans_metadata_size(root, 5);
	dst_rsv->space_info = src_rsv->space_info;
	return block_rsv_migrate_bytes(src_rsv, dst_rsv, num_bytes);
}

static u64 calc_csum_metadata_size(struct inode *inode, u64 num_bytes)
{
	return num_bytes >>= 3;
}

int btrfs_delalloc_reserve_metadata(struct inode *inode, u64 num_bytes)
{
	struct btrfs_root *root = BTRFS_I(inode)->root;
	struct btrfs_block_rsv *block_rsv = &root->fs_info->delalloc_block_rsv;
	u64 to_reserve;
	int nr_extents;
	int reserved_extents;
	int ret;

	if (btrfs_transaction_in_commit(root->fs_info))
		schedule_timeout(1);

	num_bytes = ALIGN(num_bytes, root->sectorsize);

	nr_extents = atomic_read(&BTRFS_I(inode)->outstanding_extents) + 1;
	reserved_extents = atomic_read(&BTRFS_I(inode)->reserved_extents);

	if (nr_extents > reserved_extents) {
		nr_extents -= reserved_extents;
		to_reserve = calc_trans_metadata_size(root, nr_extents);
	} else {
		nr_extents = 0;
		to_reserve = 0;
	}
<<<<<<< HEAD
	spin_unlock(&BTRFS_I(inode)->accounting_lock);
=======

>>>>>>> 00b317a4
	to_reserve += calc_csum_metadata_size(inode, num_bytes);
	ret = reserve_metadata_bytes(NULL, root, block_rsv, to_reserve, 1);
	if (ret)
		return ret;

	atomic_add(nr_extents, &BTRFS_I(inode)->reserved_extents);
	atomic_inc(&BTRFS_I(inode)->outstanding_extents);

	block_rsv_add_bytes(block_rsv, to_reserve, 1);

	if (block_rsv->size > 512 * 1024 * 1024)
		shrink_delalloc(NULL, root, to_reserve, 0);

	return 0;
}

void btrfs_delalloc_release_metadata(struct inode *inode, u64 num_bytes)
{
	struct btrfs_root *root = BTRFS_I(inode)->root;
	u64 to_free;
	int nr_extents;
	int reserved_extents;

	num_bytes = ALIGN(num_bytes, root->sectorsize);
	atomic_dec(&BTRFS_I(inode)->outstanding_extents);
	WARN_ON(atomic_read(&BTRFS_I(inode)->outstanding_extents) < 0);

	reserved_extents = atomic_read(&BTRFS_I(inode)->reserved_extents);
	do {
		int old, new;

		nr_extents = atomic_read(&BTRFS_I(inode)->outstanding_extents);
		if (nr_extents >= reserved_extents) {
			nr_extents = 0;
			break;
		}
		old = reserved_extents;
		nr_extents = reserved_extents - nr_extents;
		new = reserved_extents - nr_extents;
		old = atomic_cmpxchg(&BTRFS_I(inode)->reserved_extents,
				     reserved_extents, new);
		if (likely(old == reserved_extents))
			break;
		reserved_extents = old;
	} while (1);

	to_free = calc_csum_metadata_size(inode, num_bytes);
	if (nr_extents > 0)
		to_free += calc_trans_metadata_size(root, nr_extents);

	btrfs_block_rsv_release(root, &root->fs_info->delalloc_block_rsv,
				to_free);
}

int btrfs_delalloc_reserve_space(struct inode *inode, u64 num_bytes)
{
	int ret;

	ret = btrfs_check_data_free_space(inode, num_bytes);
	if (ret)
		return ret;

	ret = btrfs_delalloc_reserve_metadata(inode, num_bytes);
	if (ret) {
		btrfs_free_reserved_data_space(inode, num_bytes);
		return ret;
	}

	return 0;
}

void btrfs_delalloc_release_space(struct inode *inode, u64 num_bytes)
{
	btrfs_delalloc_release_metadata(inode, num_bytes);
	btrfs_free_reserved_data_space(inode, num_bytes);
}

static int update_block_group(struct btrfs_trans_handle *trans,
			      struct btrfs_root *root,
			      u64 bytenr, u64 num_bytes, int alloc)
{
	struct btrfs_block_group_cache *cache = NULL;
	struct btrfs_fs_info *info = root->fs_info;
	u64 total = num_bytes;
	u64 old_val;
	u64 byte_in_group;
	int factor;

	/* block accounting for super block */
	spin_lock(&info->delalloc_lock);
	old_val = btrfs_super_bytes_used(&info->super_copy);
	if (alloc)
		old_val += num_bytes;
	else
		old_val -= num_bytes;
	btrfs_set_super_bytes_used(&info->super_copy, old_val);
	spin_unlock(&info->delalloc_lock);

	while (total) {
		cache = btrfs_lookup_block_group(info, bytenr);
		if (!cache)
			return -1;
		if (cache->flags & (BTRFS_BLOCK_GROUP_DUP |
				    BTRFS_BLOCK_GROUP_RAID1 |
				    BTRFS_BLOCK_GROUP_RAID10))
			factor = 2;
		else
			factor = 1;
		/*
		 * If this block group has free space cache written out, we
		 * need to make sure to load it if we are removing space.  This
		 * is because we need the unpinning stage to actually add the
		 * space back to the block group, otherwise we will leak space.
		 */
		if (!alloc && cache->cached == BTRFS_CACHE_NO)
			cache_block_group(cache, trans, NULL, 1);

		byte_in_group = bytenr - cache->key.objectid;
		WARN_ON(byte_in_group > cache->key.offset);

		spin_lock(&cache->space_info->lock);
		spin_lock(&cache->lock);

		if (btrfs_super_cache_generation(&info->super_copy) != 0 &&
		    cache->disk_cache_state < BTRFS_DC_CLEAR)
			cache->disk_cache_state = BTRFS_DC_CLEAR;

		cache->dirty = 1;
		old_val = btrfs_block_group_used(&cache->item);
		num_bytes = min(total, cache->key.offset - byte_in_group);
		if (alloc) {
			old_val += num_bytes;
			btrfs_set_block_group_used(&cache->item, old_val);
			cache->reserved -= num_bytes;
			cache->space_info->bytes_reserved -= num_bytes;
			cache->space_info->reservation_progress++;
			cache->space_info->bytes_used += num_bytes;
			cache->space_info->disk_used += num_bytes * factor;
			spin_unlock(&cache->lock);
			spin_unlock(&cache->space_info->lock);
		} else {
			old_val -= num_bytes;
			btrfs_set_block_group_used(&cache->item, old_val);
			cache->pinned += num_bytes;
			cache->space_info->bytes_pinned += num_bytes;
			cache->space_info->bytes_used -= num_bytes;
			cache->space_info->disk_used -= num_bytes * factor;
			spin_unlock(&cache->lock);
			spin_unlock(&cache->space_info->lock);

			set_extent_dirty(info->pinned_extents,
					 bytenr, bytenr + num_bytes - 1,
					 GFP_NOFS | __GFP_NOFAIL);
		}
		btrfs_put_block_group(cache);
		total -= num_bytes;
		bytenr += num_bytes;
	}
	return 0;
}

static u64 first_logical_byte(struct btrfs_root *root, u64 search_start)
{
	struct btrfs_block_group_cache *cache;
	u64 bytenr;

	cache = btrfs_lookup_first_block_group(root->fs_info, search_start);
	if (!cache)
		return 0;

	bytenr = cache->key.objectid;
	btrfs_put_block_group(cache);

	return bytenr;
}

static int pin_down_extent(struct btrfs_root *root,
			   struct btrfs_block_group_cache *cache,
			   u64 bytenr, u64 num_bytes, int reserved)
{
	spin_lock(&cache->space_info->lock);
	spin_lock(&cache->lock);
	cache->pinned += num_bytes;
	cache->space_info->bytes_pinned += num_bytes;
	if (reserved) {
		cache->reserved -= num_bytes;
		cache->space_info->bytes_reserved -= num_bytes;
		cache->space_info->reservation_progress++;
	}
	spin_unlock(&cache->lock);
	spin_unlock(&cache->space_info->lock);

	set_extent_dirty(root->fs_info->pinned_extents, bytenr,
			 bytenr + num_bytes - 1, GFP_NOFS | __GFP_NOFAIL);
	return 0;
}

/*
 * this function must be called within transaction
 */
int btrfs_pin_extent(struct btrfs_root *root,
		     u64 bytenr, u64 num_bytes, int reserved)
{
	struct btrfs_block_group_cache *cache;

	cache = btrfs_lookup_block_group(root->fs_info, bytenr);
	BUG_ON(!cache);

	pin_down_extent(root, cache, bytenr, num_bytes, reserved);

	btrfs_put_block_group(cache);
	return 0;
}

/*
 * update size of reserved extents. this function may return -EAGAIN
 * if 'reserve' is true or 'sinfo' is false.
 */
int btrfs_update_reserved_bytes(struct btrfs_block_group_cache *cache,
				u64 num_bytes, int reserve, int sinfo)
{
	int ret = 0;
	if (sinfo) {
		struct btrfs_space_info *space_info = cache->space_info;
		spin_lock(&space_info->lock);
		spin_lock(&cache->lock);
		if (reserve) {
			if (cache->ro) {
				ret = -EAGAIN;
			} else {
				cache->reserved += num_bytes;
				space_info->bytes_reserved += num_bytes;
			}
		} else {
			if (cache->ro)
				space_info->bytes_readonly += num_bytes;
			cache->reserved -= num_bytes;
			space_info->bytes_reserved -= num_bytes;
			space_info->reservation_progress++;
		}
		spin_unlock(&cache->lock);
		spin_unlock(&space_info->lock);
	} else {
		spin_lock(&cache->lock);
		if (cache->ro) {
			ret = -EAGAIN;
		} else {
			if (reserve)
				cache->reserved += num_bytes;
			else
				cache->reserved -= num_bytes;
		}
		spin_unlock(&cache->lock);
	}
	return ret;
}

int btrfs_prepare_extent_commit(struct btrfs_trans_handle *trans,
				struct btrfs_root *root)
{
	struct btrfs_fs_info *fs_info = root->fs_info;
	struct btrfs_caching_control *next;
	struct btrfs_caching_control *caching_ctl;
	struct btrfs_block_group_cache *cache;

	down_write(&fs_info->extent_commit_sem);

	list_for_each_entry_safe(caching_ctl, next,
				 &fs_info->caching_block_groups, list) {
		cache = caching_ctl->block_group;
		if (block_group_cache_done(cache)) {
			cache->last_byte_to_unpin = (u64)-1;
			list_del_init(&caching_ctl->list);
			put_caching_control(caching_ctl);
		} else {
			cache->last_byte_to_unpin = caching_ctl->progress;
		}
	}

	if (fs_info->pinned_extents == &fs_info->freed_extents[0])
		fs_info->pinned_extents = &fs_info->freed_extents[1];
	else
		fs_info->pinned_extents = &fs_info->freed_extents[0];

	up_write(&fs_info->extent_commit_sem);

	update_global_block_rsv(fs_info);
	return 0;
}

static int unpin_extent_range(struct btrfs_root *root, u64 start, u64 end)
{
	struct btrfs_fs_info *fs_info = root->fs_info;
	struct btrfs_block_group_cache *cache = NULL;
	u64 len;

	while (start <= end) {
		if (!cache ||
		    start >= cache->key.objectid + cache->key.offset) {
			if (cache)
				btrfs_put_block_group(cache);
			cache = btrfs_lookup_block_group(fs_info, start);
			BUG_ON(!cache);
		}

		len = cache->key.objectid + cache->key.offset - start;
		len = min(len, end + 1 - start);

		if (start < cache->last_byte_to_unpin) {
			len = min(len, cache->last_byte_to_unpin - start);
			btrfs_add_free_space(cache, start, len);
		}

		start += len;

		spin_lock(&cache->space_info->lock);
		spin_lock(&cache->lock);
		cache->pinned -= len;
		cache->space_info->bytes_pinned -= len;
		if (cache->ro) {
			cache->space_info->bytes_readonly += len;
		} else if (cache->reserved_pinned > 0) {
			len = min(len, cache->reserved_pinned);
			cache->reserved_pinned -= len;
			cache->space_info->bytes_reserved += len;
		}
		spin_unlock(&cache->lock);
		spin_unlock(&cache->space_info->lock);
	}

	if (cache)
		btrfs_put_block_group(cache);
	return 0;
}

int btrfs_finish_extent_commit(struct btrfs_trans_handle *trans,
			       struct btrfs_root *root)
{
	struct btrfs_fs_info *fs_info = root->fs_info;
	struct extent_io_tree *unpin;
	struct btrfs_block_rsv *block_rsv;
	struct btrfs_block_rsv *next_rsv;
	u64 start;
	u64 end;
	int idx;
	int ret;

	if (fs_info->pinned_extents == &fs_info->freed_extents[0])
		unpin = &fs_info->freed_extents[1];
	else
		unpin = &fs_info->freed_extents[0];

	while (1) {
		ret = find_first_extent_bit(unpin, 0, &start, &end,
					    EXTENT_DIRTY);
		if (ret)
			break;

		if (btrfs_test_opt(root, DISCARD))
			ret = btrfs_discard_extent(root, start,
						   end + 1 - start, NULL);

		clear_extent_dirty(unpin, start, end, GFP_NOFS);
		unpin_extent_range(root, start, end);
		cond_resched();
	}

	mutex_lock(&fs_info->durable_block_rsv_mutex);
	list_for_each_entry_safe(block_rsv, next_rsv,
				 &fs_info->durable_block_rsv_list, list) {

		idx = trans->transid & 0x1;
		if (block_rsv->freed[idx] > 0) {
			block_rsv_add_bytes(block_rsv,
					    block_rsv->freed[idx], 0);
			block_rsv->freed[idx] = 0;
		}
		if (atomic_read(&block_rsv->usage) == 0) {
			btrfs_block_rsv_release(root, block_rsv, (u64)-1);

			if (block_rsv->freed[0] == 0 &&
			    block_rsv->freed[1] == 0) {
				list_del_init(&block_rsv->list);
				kfree(block_rsv);
			}
		} else {
			btrfs_block_rsv_release(root, block_rsv, 0);
		}
	}
	mutex_unlock(&fs_info->durable_block_rsv_mutex);

	return 0;
}

static int __btrfs_free_extent(struct btrfs_trans_handle *trans,
				struct btrfs_root *root,
				u64 bytenr, u64 num_bytes, u64 parent,
				u64 root_objectid, u64 owner_objectid,
				u64 owner_offset, int refs_to_drop,
				struct btrfs_delayed_extent_op *extent_op)
{
	struct btrfs_key key;
	struct btrfs_path *path;
	struct btrfs_fs_info *info = root->fs_info;
	struct btrfs_root *extent_root = info->extent_root;
	struct extent_buffer *leaf;
	struct btrfs_extent_item *ei;
	struct btrfs_extent_inline_ref *iref;
	int ret;
	int is_data;
	int extent_slot = 0;
	int found_extent = 0;
	int num_to_del = 1;
	u32 item_size;
	u64 refs;

	path = btrfs_alloc_path();
	if (!path)
		return -ENOMEM;

	path->reada = 1;
	path->leave_spinning = 1;

	is_data = owner_objectid >= BTRFS_FIRST_FREE_OBJECTID;
	BUG_ON(!is_data && refs_to_drop != 1);

	ret = lookup_extent_backref(trans, extent_root, path, &iref,
				    bytenr, num_bytes, parent,
				    root_objectid, owner_objectid,
				    owner_offset);
	if (ret == 0) {
		extent_slot = path->slots[0];
		while (extent_slot >= 0) {
			btrfs_item_key_to_cpu(path->nodes[0], &key,
					      extent_slot);
			if (key.objectid != bytenr)
				break;
			if (key.type == BTRFS_EXTENT_ITEM_KEY &&
			    key.offset == num_bytes) {
				found_extent = 1;
				break;
			}
			if (path->slots[0] - extent_slot > 5)
				break;
			extent_slot--;
		}
#ifdef BTRFS_COMPAT_EXTENT_TREE_V0
		item_size = btrfs_item_size_nr(path->nodes[0], extent_slot);
		if (found_extent && item_size < sizeof(*ei))
			found_extent = 0;
#endif
		if (!found_extent) {
			BUG_ON(iref);
			ret = remove_extent_backref(trans, extent_root, path,
						    NULL, refs_to_drop,
						    is_data);
			BUG_ON(ret);
			btrfs_release_path(extent_root, path);
			path->leave_spinning = 1;

			key.objectid = bytenr;
			key.type = BTRFS_EXTENT_ITEM_KEY;
			key.offset = num_bytes;

			ret = btrfs_search_slot(trans, extent_root,
						&key, path, -1, 1);
			if (ret) {
				printk(KERN_ERR "umm, got %d back from search"
				       ", was looking for %llu\n", ret,
				       (unsigned long long)bytenr);
				btrfs_print_leaf(extent_root, path->nodes[0]);
			}
			BUG_ON(ret);
			extent_slot = path->slots[0];
		}
	} else {
		btrfs_print_leaf(extent_root, path->nodes[0]);
		WARN_ON(1);
		printk(KERN_ERR "btrfs unable to find ref byte nr %llu "
		       "parent %llu root %llu  owner %llu offset %llu\n",
		       (unsigned long long)bytenr,
		       (unsigned long long)parent,
		       (unsigned long long)root_objectid,
		       (unsigned long long)owner_objectid,
		       (unsigned long long)owner_offset);
	}

	leaf = path->nodes[0];
	item_size = btrfs_item_size_nr(leaf, extent_slot);
#ifdef BTRFS_COMPAT_EXTENT_TREE_V0
	if (item_size < sizeof(*ei)) {
		BUG_ON(found_extent || extent_slot != path->slots[0]);
		ret = convert_extent_item_v0(trans, extent_root, path,
					     owner_objectid, 0);
		BUG_ON(ret < 0);

		btrfs_release_path(extent_root, path);
		path->leave_spinning = 1;

		key.objectid = bytenr;
		key.type = BTRFS_EXTENT_ITEM_KEY;
		key.offset = num_bytes;

		ret = btrfs_search_slot(trans, extent_root, &key, path,
					-1, 1);
		if (ret) {
			printk(KERN_ERR "umm, got %d back from search"
			       ", was looking for %llu\n", ret,
			       (unsigned long long)bytenr);
			btrfs_print_leaf(extent_root, path->nodes[0]);
		}
		BUG_ON(ret);
		extent_slot = path->slots[0];
		leaf = path->nodes[0];
		item_size = btrfs_item_size_nr(leaf, extent_slot);
	}
#endif
	BUG_ON(item_size < sizeof(*ei));
	ei = btrfs_item_ptr(leaf, extent_slot,
			    struct btrfs_extent_item);
	if (owner_objectid < BTRFS_FIRST_FREE_OBJECTID) {
		struct btrfs_tree_block_info *bi;
		BUG_ON(item_size < sizeof(*ei) + sizeof(*bi));
		bi = (struct btrfs_tree_block_info *)(ei + 1);
		WARN_ON(owner_objectid != btrfs_tree_block_level(leaf, bi));
	}

	refs = btrfs_extent_refs(leaf, ei);
	BUG_ON(refs < refs_to_drop);
	refs -= refs_to_drop;

	if (refs > 0) {
		if (extent_op)
			__run_delayed_extent_op(extent_op, leaf, ei);
		/*
		 * In the case of inline back ref, reference count will
		 * be updated by remove_extent_backref
		 */
		if (iref) {
			BUG_ON(!found_extent);
		} else {
			btrfs_set_extent_refs(leaf, ei, refs);
			btrfs_mark_buffer_dirty(leaf);
		}
		if (found_extent) {
			ret = remove_extent_backref(trans, extent_root, path,
						    iref, refs_to_drop,
						    is_data);
			BUG_ON(ret);
		}
	} else {
		if (found_extent) {
			BUG_ON(is_data && refs_to_drop !=
			       extent_data_ref_count(root, path, iref));
			if (iref) {
				BUG_ON(path->slots[0] != extent_slot);
			} else {
				BUG_ON(path->slots[0] != extent_slot + 1);
				path->slots[0] = extent_slot;
				num_to_del = 2;
			}
		}

		ret = btrfs_del_items(trans, extent_root, path, path->slots[0],
				      num_to_del);
		BUG_ON(ret);
		btrfs_release_path(extent_root, path);

		if (is_data) {
			ret = btrfs_del_csums(trans, root, bytenr, num_bytes);
			BUG_ON(ret);
		} else {
			invalidate_mapping_pages(info->btree_inode->i_mapping,
			     bytenr >> PAGE_CACHE_SHIFT,
			     (bytenr + num_bytes - 1) >> PAGE_CACHE_SHIFT);
		}

		ret = update_block_group(trans, root, bytenr, num_bytes, 0);
		BUG_ON(ret);
	}
	btrfs_free_path(path);
	return ret;
}

/*
 * when we free an block, it is possible (and likely) that we free the last
 * delayed ref for that extent as well.  This searches the delayed ref tree for
 * a given extent, and if there are no other delayed refs to be processed, it
 * removes it from the tree.
 */
static noinline int check_ref_cleanup(struct btrfs_trans_handle *trans,
				      struct btrfs_root *root, u64 bytenr)
{
	struct btrfs_delayed_ref_head *head;
	struct btrfs_delayed_ref_root *delayed_refs;
	struct btrfs_delayed_ref_node *ref;
	struct rb_node *node;
	int ret = 0;

	delayed_refs = &trans->transaction->delayed_refs;
	spin_lock(&delayed_refs->lock);
	head = btrfs_find_delayed_ref_head(trans, bytenr);
	if (!head)
		goto out;

	node = rb_prev(&head->node.rb_node);
	if (!node)
		goto out;

	ref = rb_entry(node, struct btrfs_delayed_ref_node, rb_node);

	/* there are still entries for this ref, we can't drop it */
	if (ref->bytenr == bytenr)
		goto out;

	if (head->extent_op) {
		if (!head->must_insert_reserved)
			goto out;
		kfree(head->extent_op);
		head->extent_op = NULL;
	}

	/*
	 * waiting for the lock here would deadlock.  If someone else has it
	 * locked they are already in the process of dropping it anyway
	 */
	if (!mutex_trylock(&head->mutex))
		goto out;

	/*
	 * at this point we have a head with no other entries.  Go
	 * ahead and process it.
	 */
	head->node.in_tree = 0;
	rb_erase(&head->node.rb_node, &delayed_refs->root);

	delayed_refs->num_entries--;

	/*
	 * we don't take a ref on the node because we're removing it from the
	 * tree, so we just steal the ref the tree was holding.
	 */
	delayed_refs->num_heads--;
	if (list_empty(&head->cluster))
		delayed_refs->num_heads_ready--;

	list_del_init(&head->cluster);
	spin_unlock(&delayed_refs->lock);

	BUG_ON(head->extent_op);
	if (head->must_insert_reserved)
		ret = 1;

	mutex_unlock(&head->mutex);
	btrfs_put_delayed_ref(&head->node);
	return ret;
out:
	spin_unlock(&delayed_refs->lock);
	return 0;
}

void btrfs_free_tree_block(struct btrfs_trans_handle *trans,
			   struct btrfs_root *root,
			   struct extent_buffer *buf,
			   u64 parent, int last_ref)
{
	struct btrfs_block_rsv *block_rsv;
	struct btrfs_block_group_cache *cache = NULL;
	int ret;

	if (root->root_key.objectid != BTRFS_TREE_LOG_OBJECTID) {
		ret = btrfs_add_delayed_tree_ref(trans, buf->start, buf->len,
						parent, root->root_key.objectid,
						btrfs_header_level(buf),
						BTRFS_DROP_DELAYED_REF, NULL);
		BUG_ON(ret);
	}

	if (!last_ref)
		return;

	block_rsv = get_block_rsv(trans, root);
	cache = btrfs_lookup_block_group(root->fs_info, buf->start);
	if (block_rsv->space_info != cache->space_info)
		goto out;

	if (btrfs_header_generation(buf) == trans->transid) {
		if (root->root_key.objectid != BTRFS_TREE_LOG_OBJECTID) {
			ret = check_ref_cleanup(trans, root, buf->start);
			if (!ret)
				goto pin;
		}

		if (btrfs_header_flag(buf, BTRFS_HEADER_FLAG_WRITTEN)) {
			pin_down_extent(root, cache, buf->start, buf->len, 1);
			goto pin;
		}

		WARN_ON(test_bit(EXTENT_BUFFER_DIRTY, &buf->bflags));

		btrfs_add_free_space(cache, buf->start, buf->len);
		ret = btrfs_update_reserved_bytes(cache, buf->len, 0, 0);
		if (ret == -EAGAIN) {
			/* block group became read-only */
			btrfs_update_reserved_bytes(cache, buf->len, 0, 1);
			goto out;
		}

		ret = 1;
		spin_lock(&block_rsv->lock);
		if (block_rsv->reserved < block_rsv->size) {
			block_rsv->reserved += buf->len;
			ret = 0;
		}
		spin_unlock(&block_rsv->lock);

		if (ret) {
			spin_lock(&cache->space_info->lock);
			cache->space_info->bytes_reserved -= buf->len;
			cache->space_info->reservation_progress++;
			spin_unlock(&cache->space_info->lock);
		}
		goto out;
	}
pin:
	if (block_rsv->durable && !cache->ro) {
		ret = 0;
		spin_lock(&cache->lock);
		if (!cache->ro) {
			cache->reserved_pinned += buf->len;
			ret = 1;
		}
		spin_unlock(&cache->lock);

		if (ret) {
			spin_lock(&block_rsv->lock);
			block_rsv->freed[trans->transid & 0x1] += buf->len;
			spin_unlock(&block_rsv->lock);
		}
	}
out:
	/*
	 * Deleting the buffer, clear the corrupt flag since it doesn't matter
	 * anymore.
	 */
	clear_bit(EXTENT_BUFFER_CORRUPT, &buf->bflags);
	btrfs_put_block_group(cache);
}

int btrfs_free_extent(struct btrfs_trans_handle *trans,
		      struct btrfs_root *root,
		      u64 bytenr, u64 num_bytes, u64 parent,
		      u64 root_objectid, u64 owner, u64 offset)
{
	int ret;

	/*
	 * tree log blocks never actually go into the extent allocation
	 * tree, just update pinning info and exit early.
	 */
	if (root_objectid == BTRFS_TREE_LOG_OBJECTID) {
		WARN_ON(owner >= BTRFS_FIRST_FREE_OBJECTID);
		/* unlocks the pinned mutex */
		btrfs_pin_extent(root, bytenr, num_bytes, 1);
		ret = 0;
	} else if (owner < BTRFS_FIRST_FREE_OBJECTID) {
		ret = btrfs_add_delayed_tree_ref(trans, bytenr, num_bytes,
					parent, root_objectid, (int)owner,
					BTRFS_DROP_DELAYED_REF, NULL);
		BUG_ON(ret);
	} else {
		ret = btrfs_add_delayed_data_ref(trans, bytenr, num_bytes,
					parent, root_objectid, owner,
					offset, BTRFS_DROP_DELAYED_REF, NULL);
		BUG_ON(ret);
	}
	return ret;
}

static u64 stripe_align(struct btrfs_root *root, u64 val)
{
	u64 mask = ((u64)root->stripesize - 1);
	u64 ret = (val + mask) & ~mask;
	return ret;
}

/*
 * when we wait for progress in the block group caching, its because
 * our allocation attempt failed at least once.  So, we must sleep
 * and let some progress happen before we try again.
 *
 * This function will sleep at least once waiting for new free space to
 * show up, and then it will check the block group free space numbers
 * for our min num_bytes.  Another option is to have it go ahead
 * and look in the rbtree for a free extent of a given size, but this
 * is a good start.
 */
static noinline int
wait_block_group_cache_progress(struct btrfs_block_group_cache *cache,
				u64 num_bytes)
{
	struct btrfs_caching_control *caching_ctl;
	DEFINE_WAIT(wait);

	caching_ctl = get_caching_control(cache);
	if (!caching_ctl)
		return 0;

	wait_event(caching_ctl->wait, block_group_cache_done(cache) ||
		   (cache->free_space >= num_bytes));

	put_caching_control(caching_ctl);
	return 0;
}

static noinline int
wait_block_group_cache_done(struct btrfs_block_group_cache *cache)
{
	struct btrfs_caching_control *caching_ctl;
	DEFINE_WAIT(wait);

	caching_ctl = get_caching_control(cache);
	if (!caching_ctl)
		return 0;

	wait_event(caching_ctl->wait, block_group_cache_done(cache));

	put_caching_control(caching_ctl);
	return 0;
}

static int get_block_group_index(struct btrfs_block_group_cache *cache)
{
	int index;
	if (cache->flags & BTRFS_BLOCK_GROUP_RAID10)
		index = 0;
	else if (cache->flags & BTRFS_BLOCK_GROUP_RAID1)
		index = 1;
	else if (cache->flags & BTRFS_BLOCK_GROUP_DUP)
		index = 2;
	else if (cache->flags & BTRFS_BLOCK_GROUP_RAID0)
		index = 3;
	else
		index = 4;
	return index;
}

enum btrfs_loop_type {
	LOOP_FIND_IDEAL = 0,
	LOOP_CACHING_NOWAIT = 1,
	LOOP_CACHING_WAIT = 2,
	LOOP_ALLOC_CHUNK = 3,
	LOOP_NO_EMPTY_SIZE = 4,
};

/*
 * walks the btree of allocated extents and find a hole of a given size.
 * The key ins is changed to record the hole:
 * ins->objectid == block start
 * ins->flags = BTRFS_EXTENT_ITEM_KEY
 * ins->offset == number of blocks
 * Any available blocks before search_start are skipped.
 */
static noinline int find_free_extent(struct btrfs_trans_handle *trans,
				     struct btrfs_root *orig_root,
				     u64 num_bytes, u64 empty_size,
				     u64 search_start, u64 search_end,
				     u64 hint_byte, struct btrfs_key *ins,
				     int data)
{
	int ret = 0;
	struct btrfs_root *root = orig_root->fs_info->extent_root;
	struct btrfs_free_cluster *last_ptr = NULL;
	struct btrfs_block_group_cache *block_group = NULL;
	int empty_cluster = 2 * 1024 * 1024;
	int allowed_chunk_alloc = 0;
	int done_chunk_alloc = 0;
	struct btrfs_space_info *space_info;
	int last_ptr_loop = 0;
	int loop = 0;
	int index = 0;
	bool found_uncached_bg = false;
	bool failed_cluster_refill = false;
	bool failed_alloc = false;
	bool use_cluster = true;
	u64 ideal_cache_percent = 0;
	u64 ideal_cache_offset = 0;

	WARN_ON(num_bytes < root->sectorsize);
	btrfs_set_key_type(ins, BTRFS_EXTENT_ITEM_KEY);
	ins->objectid = 0;
	ins->offset = 0;

	space_info = __find_space_info(root->fs_info, data);
	if (!space_info) {
		printk(KERN_ERR "No space info for %d\n", data);
		return -ENOSPC;
	}

	/*
	 * If the space info is for both data and metadata it means we have a
	 * small filesystem and we can't use the clustering stuff.
	 */
	if (btrfs_mixed_space_info(space_info))
		use_cluster = false;

	if (orig_root->ref_cows || empty_size)
		allowed_chunk_alloc = 1;

	if (data & BTRFS_BLOCK_GROUP_METADATA && use_cluster) {
		last_ptr = &root->fs_info->meta_alloc_cluster;
		if (!btrfs_test_opt(root, SSD))
			empty_cluster = 64 * 1024;
	}

	if ((data & BTRFS_BLOCK_GROUP_DATA) && use_cluster &&
	    btrfs_test_opt(root, SSD)) {
		last_ptr = &root->fs_info->data_alloc_cluster;
	}

	if (last_ptr) {
		spin_lock(&last_ptr->lock);
		if (last_ptr->block_group)
			hint_byte = last_ptr->window_start;
		spin_unlock(&last_ptr->lock);
	}

	search_start = max(search_start, first_logical_byte(root, 0));
	search_start = max(search_start, hint_byte);

	if (!last_ptr)
		empty_cluster = 0;

	if (search_start == hint_byte) {
ideal_cache:
		block_group = btrfs_lookup_block_group(root->fs_info,
						       search_start);
		/*
		 * we don't want to use the block group if it doesn't match our
		 * allocation bits, or if its not cached.
		 *
		 * However if we are re-searching with an ideal block group
		 * picked out then we don't care that the block group is cached.
		 */
		if (block_group && block_group_bits(block_group, data) &&
		    (block_group->cached != BTRFS_CACHE_NO ||
		     search_start == ideal_cache_offset)) {
			down_read(&space_info->groups_sem);
			if (list_empty(&block_group->list) ||
			    block_group->ro) {
				/*
				 * someone is removing this block group,
				 * we can't jump into the have_block_group
				 * target because our list pointers are not
				 * valid
				 */
				btrfs_put_block_group(block_group);
				up_read(&space_info->groups_sem);
			} else {
				index = get_block_group_index(block_group);
				goto have_block_group;
			}
		} else if (block_group) {
			btrfs_put_block_group(block_group);
		}
	}
search:
	down_read(&space_info->groups_sem);
	list_for_each_entry(block_group, &space_info->block_groups[index],
			    list) {
		u64 offset;
		int cached;

		btrfs_get_block_group(block_group);
		search_start = block_group->key.objectid;

		/*
		 * this can happen if we end up cycling through all the
		 * raid types, but we want to make sure we only allocate
		 * for the proper type.
		 */
		if (!block_group_bits(block_group, data)) {
		    u64 extra = BTRFS_BLOCK_GROUP_DUP |
				BTRFS_BLOCK_GROUP_RAID1 |
				BTRFS_BLOCK_GROUP_RAID10;

			/*
			 * if they asked for extra copies and this block group
			 * doesn't provide them, bail.  This does allow us to
			 * fill raid0 from raid1.
			 */
			if ((data & extra) && !(block_group->flags & extra))
				goto loop;
		}

have_block_group:
		if (unlikely(block_group->cached == BTRFS_CACHE_NO)) {
			u64 free_percent;

			ret = cache_block_group(block_group, trans,
						orig_root, 1);
			if (block_group->cached == BTRFS_CACHE_FINISHED)
				goto have_block_group;

			free_percent = btrfs_block_group_used(&block_group->item);
			free_percent *= 100;
			free_percent = div64_u64(free_percent,
						 block_group->key.offset);
			free_percent = 100 - free_percent;
			if (free_percent > ideal_cache_percent &&
			    likely(!block_group->ro)) {
				ideal_cache_offset = block_group->key.objectid;
				ideal_cache_percent = free_percent;
			}

			/*
			 * We only want to start kthread caching if we are at
			 * the point where we will wait for caching to make
			 * progress, or if our ideal search is over and we've
			 * found somebody to start caching.
			 */
			if (loop > LOOP_CACHING_NOWAIT ||
			    (loop > LOOP_FIND_IDEAL &&
			     atomic_read(&space_info->caching_threads) < 2)) {
				ret = cache_block_group(block_group, trans,
							orig_root, 0);
				BUG_ON(ret);
			}
			found_uncached_bg = true;

			/*
			 * If loop is set for cached only, try the next block
			 * group.
			 */
			if (loop == LOOP_FIND_IDEAL)
				goto loop;
		}

		cached = block_group_cache_done(block_group);
		if (unlikely(!cached))
			found_uncached_bg = true;

		if (unlikely(block_group->ro))
			goto loop;

		/*
		 * Ok we want to try and use the cluster allocator, so lets look
		 * there, unless we are on LOOP_NO_EMPTY_SIZE, since we will
		 * have tried the cluster allocator plenty of times at this
		 * point and not have found anything, so we are likely way too
		 * fragmented for the clustering stuff to find anything, so lets
		 * just skip it and let the allocator find whatever block it can
		 * find
		 */
		if (last_ptr && loop < LOOP_NO_EMPTY_SIZE) {
			/*
			 * the refill lock keeps out other
			 * people trying to start a new cluster
			 */
			spin_lock(&last_ptr->refill_lock);
			if (last_ptr->block_group &&
			    (last_ptr->block_group->ro ||
			    !block_group_bits(last_ptr->block_group, data))) {
				offset = 0;
				goto refill_cluster;
			}

			offset = btrfs_alloc_from_cluster(block_group, last_ptr,
						 num_bytes, search_start);
			if (offset) {
				/* we have a block, we're done */
				spin_unlock(&last_ptr->refill_lock);
				goto checks;
			}

			spin_lock(&last_ptr->lock);
			/*
			 * whoops, this cluster doesn't actually point to
			 * this block group.  Get a ref on the block
			 * group is does point to and try again
			 */
			if (!last_ptr_loop && last_ptr->block_group &&
			    last_ptr->block_group != block_group) {

				btrfs_put_block_group(block_group);
				block_group = last_ptr->block_group;
				btrfs_get_block_group(block_group);
				spin_unlock(&last_ptr->lock);
				spin_unlock(&last_ptr->refill_lock);

				last_ptr_loop = 1;
				search_start = block_group->key.objectid;
				/*
				 * we know this block group is properly
				 * in the list because
				 * btrfs_remove_block_group, drops the
				 * cluster before it removes the block
				 * group from the list
				 */
				goto have_block_group;
			}
			spin_unlock(&last_ptr->lock);
refill_cluster:
			/*
			 * this cluster didn't work out, free it and
			 * start over
			 */
			btrfs_return_cluster_to_free_space(NULL, last_ptr);

			last_ptr_loop = 0;

			/* allocate a cluster in this block group */
			ret = btrfs_find_space_cluster(trans, root,
					       block_group, last_ptr,
					       offset, num_bytes,
					       empty_cluster + empty_size);
			if (ret == 0) {
				/*
				 * now pull our allocation out of this
				 * cluster
				 */
				offset = btrfs_alloc_from_cluster(block_group,
						  last_ptr, num_bytes,
						  search_start);
				if (offset) {
					/* we found one, proceed */
					spin_unlock(&last_ptr->refill_lock);
					goto checks;
				}
			} else if (!cached && loop > LOOP_CACHING_NOWAIT
				   && !failed_cluster_refill) {
				spin_unlock(&last_ptr->refill_lock);

				failed_cluster_refill = true;
				wait_block_group_cache_progress(block_group,
				       num_bytes + empty_cluster + empty_size);
				goto have_block_group;
			}

			/*
			 * at this point we either didn't find a cluster
			 * or we weren't able to allocate a block from our
			 * cluster.  Free the cluster we've been trying
			 * to use, and go to the next block group
			 */
			btrfs_return_cluster_to_free_space(NULL, last_ptr);
			spin_unlock(&last_ptr->refill_lock);
			goto loop;
		}

		offset = btrfs_find_space_for_alloc(block_group, search_start,
						    num_bytes, empty_size);
		/*
		 * If we didn't find a chunk, and we haven't failed on this
		 * block group before, and this block group is in the middle of
		 * caching and we are ok with waiting, then go ahead and wait
		 * for progress to be made, and set failed_alloc to true.
		 *
		 * If failed_alloc is true then we've already waited on this
		 * block group once and should move on to the next block group.
		 */
		if (!offset && !failed_alloc && !cached &&
		    loop > LOOP_CACHING_NOWAIT) {
			wait_block_group_cache_progress(block_group,
						num_bytes + empty_size);
			failed_alloc = true;
			goto have_block_group;
		} else if (!offset) {
			goto loop;
		}
checks:
		search_start = stripe_align(root, offset);
		/* move on to the next group */
		if (search_start + num_bytes >= search_end) {
			btrfs_add_free_space(block_group, offset, num_bytes);
			goto loop;
		}

		/* move on to the next group */
		if (search_start + num_bytes >
		    block_group->key.objectid + block_group->key.offset) {
			btrfs_add_free_space(block_group, offset, num_bytes);
			goto loop;
		}

		ins->objectid = search_start;
		ins->offset = num_bytes;

		if (offset < search_start)
			btrfs_add_free_space(block_group, offset,
					     search_start - offset);
		BUG_ON(offset > search_start);

		ret = btrfs_update_reserved_bytes(block_group, num_bytes, 1,
					    (data & BTRFS_BLOCK_GROUP_DATA));
		if (ret == -EAGAIN) {
			btrfs_add_free_space(block_group, offset, num_bytes);
			goto loop;
		}

		/* we are all good, lets return */
		ins->objectid = search_start;
		ins->offset = num_bytes;

		if (offset < search_start)
			btrfs_add_free_space(block_group, offset,
					     search_start - offset);
		BUG_ON(offset > search_start);
		break;
loop:
		failed_cluster_refill = false;
		failed_alloc = false;
		BUG_ON(index != get_block_group_index(block_group));
		btrfs_put_block_group(block_group);
	}
	up_read(&space_info->groups_sem);

	if (!ins->objectid && ++index < BTRFS_NR_RAID_TYPES)
		goto search;

	/* LOOP_FIND_IDEAL, only search caching/cached bg's, and don't wait for
	 *			for them to make caching progress.  Also
	 *			determine the best possible bg to cache
	 * LOOP_CACHING_NOWAIT, search partially cached block groups, kicking
	 *			caching kthreads as we move along
	 * LOOP_CACHING_WAIT, search everything, and wait if our bg is caching
	 * LOOP_ALLOC_CHUNK, force a chunk allocation and try again
	 * LOOP_NO_EMPTY_SIZE, set empty_size and empty_cluster to 0 and try
	 *			again
	 */
	if (!ins->objectid && loop < LOOP_NO_EMPTY_SIZE &&
	    (found_uncached_bg || empty_size || empty_cluster ||
	     allowed_chunk_alloc)) {
		index = 0;
		if (loop == LOOP_FIND_IDEAL && found_uncached_bg) {
			found_uncached_bg = false;
			loop++;
			if (!ideal_cache_percent &&
			    atomic_read(&space_info->caching_threads))
				goto search;

			/*
			 * 1 of the following 2 things have happened so far
			 *
			 * 1) We found an ideal block group for caching that
			 * is mostly full and will cache quickly, so we might
			 * as well wait for it.
			 *
			 * 2) We searched for cached only and we didn't find
			 * anything, and we didn't start any caching kthreads
			 * either, so chances are we will loop through and
			 * start a couple caching kthreads, and then come back
			 * around and just wait for them.  This will be slower
			 * because we will have 2 caching kthreads reading at
			 * the same time when we could have just started one
			 * and waited for it to get far enough to give us an
			 * allocation, so go ahead and go to the wait caching
			 * loop.
			 */
			loop = LOOP_CACHING_WAIT;
			search_start = ideal_cache_offset;
			ideal_cache_percent = 0;
			goto ideal_cache;
		} else if (loop == LOOP_FIND_IDEAL) {
			/*
			 * Didn't find a uncached bg, wait on anything we find
			 * next.
			 */
			loop = LOOP_CACHING_WAIT;
			goto search;
		}

		if (loop < LOOP_CACHING_WAIT) {
			loop++;
			goto search;
		}

		if (loop == LOOP_ALLOC_CHUNK) {
			empty_size = 0;
			empty_cluster = 0;
		}

		if (allowed_chunk_alloc) {
			ret = do_chunk_alloc(trans, root, num_bytes +
					     2 * 1024 * 1024, data, 1);
			allowed_chunk_alloc = 0;
			done_chunk_alloc = 1;
		} else if (!done_chunk_alloc) {
			space_info->force_alloc = 1;
		}

		if (loop < LOOP_NO_EMPTY_SIZE) {
			loop++;
			goto search;
		}
		ret = -ENOSPC;
	} else if (!ins->objectid) {
		ret = -ENOSPC;
	}

	/* we found what we needed */
	if (ins->objectid) {
		if (!(data & BTRFS_BLOCK_GROUP_DATA))
			trans->block_group = block_group->key.objectid;

		btrfs_put_block_group(block_group);
		ret = 0;
	}

	return ret;
}

static void dump_space_info(struct btrfs_space_info *info, u64 bytes,
			    int dump_block_groups)
{
	struct btrfs_block_group_cache *cache;
	int index = 0;

	spin_lock(&info->lock);
	printk(KERN_INFO "space_info has %llu free, is %sfull\n",
	       (unsigned long long)(info->total_bytes - info->bytes_used -
				    info->bytes_pinned - info->bytes_reserved -
				    info->bytes_readonly),
	       (info->full) ? "" : "not ");
	printk(KERN_INFO "space_info total=%llu, used=%llu, pinned=%llu, "
	       "reserved=%llu, may_use=%llu, readonly=%llu\n",
	       (unsigned long long)info->total_bytes,
	       (unsigned long long)info->bytes_used,
	       (unsigned long long)info->bytes_pinned,
	       (unsigned long long)info->bytes_reserved,
	       (unsigned long long)info->bytes_may_use,
	       (unsigned long long)info->bytes_readonly);
	spin_unlock(&info->lock);

	if (!dump_block_groups)
		return;

	down_read(&info->groups_sem);
again:
	list_for_each_entry(cache, &info->block_groups[index], list) {
		spin_lock(&cache->lock);
		printk(KERN_INFO "block group %llu has %llu bytes, %llu used "
		       "%llu pinned %llu reserved\n",
		       (unsigned long long)cache->key.objectid,
		       (unsigned long long)cache->key.offset,
		       (unsigned long long)btrfs_block_group_used(&cache->item),
		       (unsigned long long)cache->pinned,
		       (unsigned long long)cache->reserved);
		btrfs_dump_free_space(cache, bytes);
		spin_unlock(&cache->lock);
	}
	if (++index < BTRFS_NR_RAID_TYPES)
		goto again;
	up_read(&info->groups_sem);
}

int btrfs_reserve_extent(struct btrfs_trans_handle *trans,
			 struct btrfs_root *root,
			 u64 num_bytes, u64 min_alloc_size,
			 u64 empty_size, u64 hint_byte,
			 u64 search_end, struct btrfs_key *ins,
			 u64 data)
{
	int ret;
	u64 search_start = 0;

	data = btrfs_get_alloc_profile(root, data);
again:
	/*
	 * the only place that sets empty_size is btrfs_realloc_node, which
	 * is not called recursively on allocations
	 */
	if (empty_size || root->ref_cows)
		ret = do_chunk_alloc(trans, root->fs_info->extent_root,
				     num_bytes + 2 * 1024 * 1024, data, 0);

	WARN_ON(num_bytes < root->sectorsize);
	ret = find_free_extent(trans, root, num_bytes, empty_size,
			       search_start, search_end, hint_byte,
			       ins, data);

	if (ret == -ENOSPC && num_bytes > min_alloc_size) {
		num_bytes = num_bytes >> 1;
		num_bytes = num_bytes & ~(root->sectorsize - 1);
		num_bytes = max(num_bytes, min_alloc_size);
		do_chunk_alloc(trans, root->fs_info->extent_root,
			       num_bytes, data, 1);
		goto again;
	}
	if (ret == -ENOSPC && btrfs_test_opt(root, ENOSPC_DEBUG)) {
		struct btrfs_space_info *sinfo;

		sinfo = __find_space_info(root->fs_info, data);
		printk(KERN_ERR "btrfs allocation failed flags %llu, "
		       "wanted %llu\n", (unsigned long long)data,
		       (unsigned long long)num_bytes);
		dump_space_info(sinfo, num_bytes, 1);
	}

	trace_btrfs_reserved_extent_alloc(root, ins->objectid, ins->offset);

	return ret;
}

int btrfs_free_reserved_extent(struct btrfs_root *root, u64 start, u64 len)
{
	struct btrfs_block_group_cache *cache;
	int ret = 0;

	cache = btrfs_lookup_block_group(root->fs_info, start);
	if (!cache) {
		printk(KERN_ERR "Unable to find block group for %llu\n",
		       (unsigned long long)start);
		return -ENOSPC;
	}

	if (btrfs_test_opt(root, DISCARD))
		ret = btrfs_discard_extent(root, start, len, NULL);

	btrfs_add_free_space(cache, start, len);
	btrfs_update_reserved_bytes(cache, len, 0, 1);
	btrfs_put_block_group(cache);

	trace_btrfs_reserved_extent_free(root, start, len);

	return ret;
}

static int alloc_reserved_file_extent(struct btrfs_trans_handle *trans,
				      struct btrfs_root *root,
				      u64 parent, u64 root_objectid,
				      u64 flags, u64 owner, u64 offset,
				      struct btrfs_key *ins, int ref_mod)
{
	int ret;
	struct btrfs_fs_info *fs_info = root->fs_info;
	struct btrfs_extent_item *extent_item;
	struct btrfs_extent_inline_ref *iref;
	struct btrfs_path *path;
	struct extent_buffer *leaf;
	int type;
	u32 size;

	if (parent > 0)
		type = BTRFS_SHARED_DATA_REF_KEY;
	else
		type = BTRFS_EXTENT_DATA_REF_KEY;

	size = sizeof(*extent_item) + btrfs_extent_inline_ref_size(type);

	path = btrfs_alloc_path();
	if (!path)
		return -ENOMEM;

	path->leave_spinning = 1;
	ret = btrfs_insert_empty_item(trans, fs_info->extent_root, path,
				      ins, size);
	BUG_ON(ret);

	leaf = path->nodes[0];
	extent_item = btrfs_item_ptr(leaf, path->slots[0],
				     struct btrfs_extent_item);
	btrfs_set_extent_refs(leaf, extent_item, ref_mod);
	btrfs_set_extent_generation(leaf, extent_item, trans->transid);
	btrfs_set_extent_flags(leaf, extent_item,
			       flags | BTRFS_EXTENT_FLAG_DATA);

	iref = (struct btrfs_extent_inline_ref *)(extent_item + 1);
	btrfs_set_extent_inline_ref_type(leaf, iref, type);
	if (parent > 0) {
		struct btrfs_shared_data_ref *ref;
		ref = (struct btrfs_shared_data_ref *)(iref + 1);
		btrfs_set_extent_inline_ref_offset(leaf, iref, parent);
		btrfs_set_shared_data_ref_count(leaf, ref, ref_mod);
	} else {
		struct btrfs_extent_data_ref *ref;
		ref = (struct btrfs_extent_data_ref *)(&iref->offset);
		btrfs_set_extent_data_ref_root(leaf, ref, root_objectid);
		btrfs_set_extent_data_ref_objectid(leaf, ref, owner);
		btrfs_set_extent_data_ref_offset(leaf, ref, offset);
		btrfs_set_extent_data_ref_count(leaf, ref, ref_mod);
	}

	btrfs_mark_buffer_dirty(path->nodes[0]);
	btrfs_free_path(path);

	ret = update_block_group(trans, root, ins->objectid, ins->offset, 1);
	if (ret) {
		printk(KERN_ERR "btrfs update block group failed for %llu "
		       "%llu\n", (unsigned long long)ins->objectid,
		       (unsigned long long)ins->offset);
		BUG();
	}
	return ret;
}

static int alloc_reserved_tree_block(struct btrfs_trans_handle *trans,
				     struct btrfs_root *root,
				     u64 parent, u64 root_objectid,
				     u64 flags, struct btrfs_disk_key *key,
				     int level, struct btrfs_key *ins)
{
	int ret;
	struct btrfs_fs_info *fs_info = root->fs_info;
	struct btrfs_extent_item *extent_item;
	struct btrfs_tree_block_info *block_info;
	struct btrfs_extent_inline_ref *iref;
	struct btrfs_path *path;
	struct extent_buffer *leaf;
	u32 size = sizeof(*extent_item) + sizeof(*block_info) + sizeof(*iref);

	path = btrfs_alloc_path();
	BUG_ON(!path);

	path->leave_spinning = 1;
	ret = btrfs_insert_empty_item(trans, fs_info->extent_root, path,
				      ins, size);
	BUG_ON(ret);

	leaf = path->nodes[0];
	extent_item = btrfs_item_ptr(leaf, path->slots[0],
				     struct btrfs_extent_item);
	btrfs_set_extent_refs(leaf, extent_item, 1);
	btrfs_set_extent_generation(leaf, extent_item, trans->transid);
	btrfs_set_extent_flags(leaf, extent_item,
			       flags | BTRFS_EXTENT_FLAG_TREE_BLOCK);
	block_info = (struct btrfs_tree_block_info *)(extent_item + 1);

	btrfs_set_tree_block_key(leaf, block_info, key);
	btrfs_set_tree_block_level(leaf, block_info, level);

	iref = (struct btrfs_extent_inline_ref *)(block_info + 1);
	if (parent > 0) {
		BUG_ON(!(flags & BTRFS_BLOCK_FLAG_FULL_BACKREF));
		btrfs_set_extent_inline_ref_type(leaf, iref,
						 BTRFS_SHARED_BLOCK_REF_KEY);
		btrfs_set_extent_inline_ref_offset(leaf, iref, parent);
	} else {
		btrfs_set_extent_inline_ref_type(leaf, iref,
						 BTRFS_TREE_BLOCK_REF_KEY);
		btrfs_set_extent_inline_ref_offset(leaf, iref, root_objectid);
	}

	btrfs_mark_buffer_dirty(leaf);
	btrfs_free_path(path);

	ret = update_block_group(trans, root, ins->objectid, ins->offset, 1);
	if (ret) {
		printk(KERN_ERR "btrfs update block group failed for %llu "
		       "%llu\n", (unsigned long long)ins->objectid,
		       (unsigned long long)ins->offset);
		BUG();
	}
	return ret;
}

int btrfs_alloc_reserved_file_extent(struct btrfs_trans_handle *trans,
				     struct btrfs_root *root,
				     u64 root_objectid, u64 owner,
				     u64 offset, struct btrfs_key *ins)
{
	int ret;

	BUG_ON(root_objectid == BTRFS_TREE_LOG_OBJECTID);

	ret = btrfs_add_delayed_data_ref(trans, ins->objectid, ins->offset,
					 0, root_objectid, owner, offset,
					 BTRFS_ADD_DELAYED_EXTENT, NULL);
	return ret;
}

/*
 * this is used by the tree logging recovery code.  It records that
 * an extent has been allocated and makes sure to clear the free
 * space cache bits as well
 */
int btrfs_alloc_logged_file_extent(struct btrfs_trans_handle *trans,
				   struct btrfs_root *root,
				   u64 root_objectid, u64 owner, u64 offset,
				   struct btrfs_key *ins)
{
	int ret;
	struct btrfs_block_group_cache *block_group;
	struct btrfs_caching_control *caching_ctl;
	u64 start = ins->objectid;
	u64 num_bytes = ins->offset;

	block_group = btrfs_lookup_block_group(root->fs_info, ins->objectid);
	cache_block_group(block_group, trans, NULL, 0);
	caching_ctl = get_caching_control(block_group);

	if (!caching_ctl) {
		BUG_ON(!block_group_cache_done(block_group));
		ret = btrfs_remove_free_space(block_group, start, num_bytes);
		BUG_ON(ret);
	} else {
		mutex_lock(&caching_ctl->mutex);

		if (start >= caching_ctl->progress) {
			ret = add_excluded_extent(root, start, num_bytes);
			BUG_ON(ret);
		} else if (start + num_bytes <= caching_ctl->progress) {
			ret = btrfs_remove_free_space(block_group,
						      start, num_bytes);
			BUG_ON(ret);
		} else {
			num_bytes = caching_ctl->progress - start;
			ret = btrfs_remove_free_space(block_group,
						      start, num_bytes);
			BUG_ON(ret);

			start = caching_ctl->progress;
			num_bytes = ins->objectid + ins->offset -
				    caching_ctl->progress;
			ret = add_excluded_extent(root, start, num_bytes);
			BUG_ON(ret);
		}

		mutex_unlock(&caching_ctl->mutex);
		put_caching_control(caching_ctl);
	}

	ret = btrfs_update_reserved_bytes(block_group, ins->offset, 1, 1);
	BUG_ON(ret);
	btrfs_put_block_group(block_group);
	ret = alloc_reserved_file_extent(trans, root, 0, root_objectid,
					 0, owner, offset, ins, 1);
	return ret;
}

struct extent_buffer *btrfs_init_new_buffer(struct btrfs_trans_handle *trans,
					    struct btrfs_root *root,
					    u64 bytenr, u32 blocksize,
					    int level)
{
	struct extent_buffer *buf;

	buf = btrfs_find_create_tree_block(root, bytenr, blocksize);
	if (!buf)
		return ERR_PTR(-ENOMEM);
	btrfs_set_header_generation(buf, trans->transid);
	btrfs_set_buffer_lockdep_class(buf, level);
	btrfs_tree_lock(buf);
	clean_tree_block(trans, root, buf);

	btrfs_set_lock_blocking(buf);
	btrfs_set_buffer_uptodate(buf);

	if (root->root_key.objectid == BTRFS_TREE_LOG_OBJECTID) {
		/*
		 * we allow two log transactions at a time, use different
		 * EXENT bit to differentiate dirty pages.
		 */
		if (root->log_transid % 2 == 0)
			set_extent_dirty(&root->dirty_log_pages, buf->start,
					buf->start + buf->len - 1, GFP_NOFS);
		else
			set_extent_new(&root->dirty_log_pages, buf->start,
					buf->start + buf->len - 1, GFP_NOFS);
	} else {
		set_extent_dirty(&trans->transaction->dirty_pages, buf->start,
			 buf->start + buf->len - 1, GFP_NOFS);
	}
	trans->blocks_used++;
	/* this returns a buffer locked for blocking */
	return buf;
}

static struct btrfs_block_rsv *
use_block_rsv(struct btrfs_trans_handle *trans,
	      struct btrfs_root *root, u32 blocksize)
{
	struct btrfs_block_rsv *block_rsv;
	struct btrfs_block_rsv *global_rsv = &root->fs_info->global_block_rsv;
	int ret;

	block_rsv = get_block_rsv(trans, root);

	if (block_rsv->size == 0) {
		ret = reserve_metadata_bytes(trans, root, block_rsv,
					     blocksize, 0);
		/*
		 * If we couldn't reserve metadata bytes try and use some from
		 * the global reserve.
		 */
		if (ret && block_rsv != global_rsv) {
			ret = block_rsv_use_bytes(global_rsv, blocksize);
			if (!ret)
				return global_rsv;
<<<<<<< HEAD
			return ERR_PTR(ret);
		} else if (ret) {
			return ERR_PTR(ret);
=======
			return ERR_PTR(ret);
		} else if (ret) {
			return ERR_PTR(ret);
>>>>>>> 00b317a4
		}
		return block_rsv;
	}

	ret = block_rsv_use_bytes(block_rsv, blocksize);
	if (!ret)
		return block_rsv;
	if (ret) {
		WARN_ON(1);
		ret = reserve_metadata_bytes(trans, root, block_rsv, blocksize,
					     0);
		if (!ret) {
			spin_lock(&block_rsv->lock);
			block_rsv->size += blocksize;
			spin_unlock(&block_rsv->lock);
			return block_rsv;
		} else if (ret && block_rsv != global_rsv) {
			ret = block_rsv_use_bytes(global_rsv, blocksize);
			if (!ret)
				return global_rsv;
		}
	}

	return ERR_PTR(-ENOSPC);
}

static void unuse_block_rsv(struct btrfs_block_rsv *block_rsv, u32 blocksize)
{
	block_rsv_add_bytes(block_rsv, blocksize, 0);
	block_rsv_release_bytes(block_rsv, NULL, 0);
}

/*
 * finds a free extent and does all the dirty work required for allocation
 * returns the key for the extent through ins, and a tree buffer for
 * the first block of the extent through buf.
 *
 * returns the tree buffer or NULL.
 */
struct extent_buffer *btrfs_alloc_free_block(struct btrfs_trans_handle *trans,
					struct btrfs_root *root, u32 blocksize,
					u64 parent, u64 root_objectid,
					struct btrfs_disk_key *key, int level,
					u64 hint, u64 empty_size)
{
	struct btrfs_key ins;
	struct btrfs_block_rsv *block_rsv;
	struct extent_buffer *buf;
	u64 flags = 0;
	int ret;


	block_rsv = use_block_rsv(trans, root, blocksize);
	if (IS_ERR(block_rsv))
		return ERR_CAST(block_rsv);

	ret = btrfs_reserve_extent(trans, root, blocksize, blocksize,
				   empty_size, hint, (u64)-1, &ins, 0);
	if (ret) {
		unuse_block_rsv(block_rsv, blocksize);
		return ERR_PTR(ret);
	}

	buf = btrfs_init_new_buffer(trans, root, ins.objectid,
				    blocksize, level);
	BUG_ON(IS_ERR(buf));

	if (root_objectid == BTRFS_TREE_RELOC_OBJECTID) {
		if (parent == 0)
			parent = ins.objectid;
		flags |= BTRFS_BLOCK_FLAG_FULL_BACKREF;
	} else
		BUG_ON(parent > 0);

	if (root_objectid != BTRFS_TREE_LOG_OBJECTID) {
		struct btrfs_delayed_extent_op *extent_op;
		extent_op = kmalloc(sizeof(*extent_op), GFP_NOFS);
		BUG_ON(!extent_op);
		if (key)
			memcpy(&extent_op->key, key, sizeof(extent_op->key));
		else
			memset(&extent_op->key, 0, sizeof(extent_op->key));
		extent_op->flags_to_set = flags;
		extent_op->update_key = 1;
		extent_op->update_flags = 1;
		extent_op->is_data = 0;

		ret = btrfs_add_delayed_tree_ref(trans, ins.objectid,
					ins.offset, parent, root_objectid,
					level, BTRFS_ADD_DELAYED_EXTENT,
					extent_op);
		BUG_ON(ret);
	}
	return buf;
}

struct walk_control {
	u64 refs[BTRFS_MAX_LEVEL];
	u64 flags[BTRFS_MAX_LEVEL];
	struct btrfs_key update_progress;
	int stage;
	int level;
	int shared_level;
	int update_ref;
	int keep_locks;
	int reada_slot;
	int reada_count;
};

#define DROP_REFERENCE	1
#define UPDATE_BACKREF	2

static noinline void reada_walk_down(struct btrfs_trans_handle *trans,
				     struct btrfs_root *root,
				     struct walk_control *wc,
				     struct btrfs_path *path)
{
	u64 bytenr;
	u64 generation;
	u64 refs;
	u64 flags;
	u32 nritems;
	u32 blocksize;
	struct btrfs_key key;
	struct extent_buffer *eb;
	int ret;
	int slot;
	int nread = 0;

	if (path->slots[wc->level] < wc->reada_slot) {
		wc->reada_count = wc->reada_count * 2 / 3;
		wc->reada_count = max(wc->reada_count, 2);
	} else {
		wc->reada_count = wc->reada_count * 3 / 2;
		wc->reada_count = min_t(int, wc->reada_count,
					BTRFS_NODEPTRS_PER_BLOCK(root));
	}

	eb = path->nodes[wc->level];
	nritems = btrfs_header_nritems(eb);
	blocksize = btrfs_level_size(root, wc->level - 1);

	for (slot = path->slots[wc->level]; slot < nritems; slot++) {
		if (nread >= wc->reada_count)
			break;

		cond_resched();
		bytenr = btrfs_node_blockptr(eb, slot);
		generation = btrfs_node_ptr_generation(eb, slot);

		if (slot == path->slots[wc->level])
			goto reada;

		if (wc->stage == UPDATE_BACKREF &&
		    generation <= root->root_key.offset)
			continue;

		/* We don't lock the tree block, it's OK to be racy here */
		ret = btrfs_lookup_extent_info(trans, root, bytenr, blocksize,
					       &refs, &flags);
		BUG_ON(ret);
		BUG_ON(refs == 0);

		if (wc->stage == DROP_REFERENCE) {
			if (refs == 1)
				goto reada;

			if (wc->level == 1 &&
			    (flags & BTRFS_BLOCK_FLAG_FULL_BACKREF))
				continue;
			if (!wc->update_ref ||
			    generation <= root->root_key.offset)
				continue;
			btrfs_node_key_to_cpu(eb, &key, slot);
			ret = btrfs_comp_cpu_keys(&key,
						  &wc->update_progress);
			if (ret < 0)
				continue;
		} else {
			if (wc->level == 1 &&
			    (flags & BTRFS_BLOCK_FLAG_FULL_BACKREF))
				continue;
		}
reada:
		ret = readahead_tree_block(root, bytenr, blocksize,
					   generation);
		if (ret)
			break;
		nread++;
	}
	wc->reada_slot = slot;
}

/*
 * hepler to process tree block while walking down the tree.
 *
 * when wc->stage == UPDATE_BACKREF, this function updates
 * back refs for pointers in the block.
 *
 * NOTE: return value 1 means we should stop walking down.
 */
static noinline int walk_down_proc(struct btrfs_trans_handle *trans,
				   struct btrfs_root *root,
				   struct btrfs_path *path,
				   struct walk_control *wc, int lookup_info)
{
	int level = wc->level;
	struct extent_buffer *eb = path->nodes[level];
	u64 flag = BTRFS_BLOCK_FLAG_FULL_BACKREF;
	int ret;

	if (wc->stage == UPDATE_BACKREF &&
	    btrfs_header_owner(eb) != root->root_key.objectid)
		return 1;

	/*
	 * when reference count of tree block is 1, it won't increase
	 * again. once full backref flag is set, we never clear it.
	 */
	if (lookup_info &&
	    ((wc->stage == DROP_REFERENCE && wc->refs[level] != 1) ||
	     (wc->stage == UPDATE_BACKREF && !(wc->flags[level] & flag)))) {
		BUG_ON(!path->locks[level]);
		ret = btrfs_lookup_extent_info(trans, root,
					       eb->start, eb->len,
					       &wc->refs[level],
					       &wc->flags[level]);
		BUG_ON(ret);
		BUG_ON(wc->refs[level] == 0);
	}

	if (wc->stage == DROP_REFERENCE) {
		if (wc->refs[level] > 1)
			return 1;

		if (path->locks[level] && !wc->keep_locks) {
			btrfs_tree_unlock(eb);
			path->locks[level] = 0;
		}
		return 0;
	}

	/* wc->stage == UPDATE_BACKREF */
	if (!(wc->flags[level] & flag)) {
		BUG_ON(!path->locks[level]);
		ret = btrfs_inc_ref(trans, root, eb, 1);
		BUG_ON(ret);
		ret = btrfs_dec_ref(trans, root, eb, 0);
		BUG_ON(ret);
		ret = btrfs_set_disk_extent_flags(trans, root, eb->start,
						  eb->len, flag, 0);
		BUG_ON(ret);
		wc->flags[level] |= flag;
	}

	/*
	 * the block is shared by multiple trees, so it's not good to
	 * keep the tree lock
	 */
	if (path->locks[level] && level > 0) {
		btrfs_tree_unlock(eb);
		path->locks[level] = 0;
	}
	return 0;
}

/*
 * hepler to process tree block pointer.
 *
 * when wc->stage == DROP_REFERENCE, this function checks
 * reference count of the block pointed to. if the block
 * is shared and we need update back refs for the subtree
 * rooted at the block, this function changes wc->stage to
 * UPDATE_BACKREF. if the block is shared and there is no
 * need to update back, this function drops the reference
 * to the block.
 *
 * NOTE: return value 1 means we should stop walking down.
 */
static noinline int do_walk_down(struct btrfs_trans_handle *trans,
				 struct btrfs_root *root,
				 struct btrfs_path *path,
				 struct walk_control *wc, int *lookup_info)
{
	u64 bytenr;
	u64 generation;
	u64 parent;
	u32 blocksize;
	struct btrfs_key key;
	struct extent_buffer *next;
	int level = wc->level;
	int reada = 0;
	int ret = 0;

	generation = btrfs_node_ptr_generation(path->nodes[level],
					       path->slots[level]);
	/*
	 * if the lower level block was created before the snapshot
	 * was created, we know there is no need to update back refs
	 * for the subtree
	 */
	if (wc->stage == UPDATE_BACKREF &&
	    generation <= root->root_key.offset) {
		*lookup_info = 1;
		return 1;
	}

	bytenr = btrfs_node_blockptr(path->nodes[level], path->slots[level]);
	blocksize = btrfs_level_size(root, level - 1);

	next = btrfs_find_tree_block(root, bytenr, blocksize);
	if (!next) {
		next = btrfs_find_create_tree_block(root, bytenr, blocksize);
		if (!next)
			return -ENOMEM;
		reada = 1;
	}
	btrfs_tree_lock(next);
	btrfs_set_lock_blocking(next);

	ret = btrfs_lookup_extent_info(trans, root, bytenr, blocksize,
				       &wc->refs[level - 1],
				       &wc->flags[level - 1]);
	BUG_ON(ret);
	BUG_ON(wc->refs[level - 1] == 0);
	*lookup_info = 0;

	if (wc->stage == DROP_REFERENCE) {
		if (wc->refs[level - 1] > 1) {
			if (level == 1 &&
			    (wc->flags[0] & BTRFS_BLOCK_FLAG_FULL_BACKREF))
				goto skip;

			if (!wc->update_ref ||
			    generation <= root->root_key.offset)
				goto skip;

			btrfs_node_key_to_cpu(path->nodes[level], &key,
					      path->slots[level]);
			ret = btrfs_comp_cpu_keys(&key, &wc->update_progress);
			if (ret < 0)
				goto skip;

			wc->stage = UPDATE_BACKREF;
			wc->shared_level = level - 1;
		}
	} else {
		if (level == 1 &&
		    (wc->flags[0] & BTRFS_BLOCK_FLAG_FULL_BACKREF))
			goto skip;
	}

	if (!btrfs_buffer_uptodate(next, generation)) {
		btrfs_tree_unlock(next);
		free_extent_buffer(next);
		next = NULL;
		*lookup_info = 1;
	}

	if (!next) {
		if (reada && level == 1)
			reada_walk_down(trans, root, wc, path);
		next = read_tree_block(root, bytenr, blocksize, generation);
		if (!next)
			return -EIO;
		btrfs_tree_lock(next);
		btrfs_set_lock_blocking(next);
	}

	level--;
	BUG_ON(level != btrfs_header_level(next));
	path->nodes[level] = next;
	path->slots[level] = 0;
	path->locks[level] = 1;
	wc->level = level;
	if (wc->level == 1)
		wc->reada_slot = 0;
	return 0;
skip:
	wc->refs[level - 1] = 0;
	wc->flags[level - 1] = 0;
	if (wc->stage == DROP_REFERENCE) {
		if (wc->flags[level] & BTRFS_BLOCK_FLAG_FULL_BACKREF) {
			parent = path->nodes[level]->start;
		} else {
			BUG_ON(root->root_key.objectid !=
			       btrfs_header_owner(path->nodes[level]));
			parent = 0;
		}

		ret = btrfs_free_extent(trans, root, bytenr, blocksize, parent,
					root->root_key.objectid, level - 1, 0);
		BUG_ON(ret);
	}
	btrfs_tree_unlock(next);
	free_extent_buffer(next);
	*lookup_info = 1;
	return 1;
}

/*
 * hepler to process tree block while walking up the tree.
 *
 * when wc->stage == DROP_REFERENCE, this function drops
 * reference count on the block.
 *
 * when wc->stage == UPDATE_BACKREF, this function changes
 * wc->stage back to DROP_REFERENCE if we changed wc->stage
 * to UPDATE_BACKREF previously while processing the block.
 *
 * NOTE: return value 1 means we should stop walking up.
 */
static noinline int walk_up_proc(struct btrfs_trans_handle *trans,
				 struct btrfs_root *root,
				 struct btrfs_path *path,
				 struct walk_control *wc)
{
	int ret;
	int level = wc->level;
	struct extent_buffer *eb = path->nodes[level];
	u64 parent = 0;

	if (wc->stage == UPDATE_BACKREF) {
		BUG_ON(wc->shared_level < level);
		if (level < wc->shared_level)
			goto out;

		ret = find_next_key(path, level + 1, &wc->update_progress);
		if (ret > 0)
			wc->update_ref = 0;

		wc->stage = DROP_REFERENCE;
		wc->shared_level = -1;
		path->slots[level] = 0;

		/*
		 * check reference count again if the block isn't locked.
		 * we should start walking down the tree again if reference
		 * count is one.
		 */
		if (!path->locks[level]) {
			BUG_ON(level == 0);
			btrfs_tree_lock(eb);
			btrfs_set_lock_blocking(eb);
			path->locks[level] = 1;

			ret = btrfs_lookup_extent_info(trans, root,
						       eb->start, eb->len,
						       &wc->refs[level],
						       &wc->flags[level]);
			BUG_ON(ret);
			BUG_ON(wc->refs[level] == 0);
			if (wc->refs[level] == 1) {
				btrfs_tree_unlock(eb);
				path->locks[level] = 0;
				return 1;
			}
		}
	}

	/* wc->stage == DROP_REFERENCE */
	BUG_ON(wc->refs[level] > 1 && !path->locks[level]);

	if (wc->refs[level] == 1) {
		if (level == 0) {
			if (wc->flags[level] & BTRFS_BLOCK_FLAG_FULL_BACKREF)
				ret = btrfs_dec_ref(trans, root, eb, 1);
			else
				ret = btrfs_dec_ref(trans, root, eb, 0);
			BUG_ON(ret);
		}
		/* make block locked assertion in clean_tree_block happy */
		if (!path->locks[level] &&
		    btrfs_header_generation(eb) == trans->transid) {
			btrfs_tree_lock(eb);
			btrfs_set_lock_blocking(eb);
			path->locks[level] = 1;
		}
		clean_tree_block(trans, root, eb);
	}

	if (eb == root->node) {
		if (wc->flags[level] & BTRFS_BLOCK_FLAG_FULL_BACKREF)
			parent = eb->start;
		else
			BUG_ON(root->root_key.objectid !=
			       btrfs_header_owner(eb));
	} else {
		if (wc->flags[level + 1] & BTRFS_BLOCK_FLAG_FULL_BACKREF)
			parent = path->nodes[level + 1]->start;
		else
			BUG_ON(root->root_key.objectid !=
			       btrfs_header_owner(path->nodes[level + 1]));
	}

	btrfs_free_tree_block(trans, root, eb, parent, wc->refs[level] == 1);
out:
	wc->refs[level] = 0;
	wc->flags[level] = 0;
	return 0;
}

static noinline int walk_down_tree(struct btrfs_trans_handle *trans,
				   struct btrfs_root *root,
				   struct btrfs_path *path,
				   struct walk_control *wc)
{
	int level = wc->level;
	int lookup_info = 1;
	int ret;

	while (level >= 0) {
		ret = walk_down_proc(trans, root, path, wc, lookup_info);
		if (ret > 0)
			break;

		if (level == 0)
			break;

		if (path->slots[level] >=
		    btrfs_header_nritems(path->nodes[level]))
			break;

		ret = do_walk_down(trans, root, path, wc, &lookup_info);
		if (ret > 0) {
			path->slots[level]++;
			continue;
		} else if (ret < 0)
			return ret;
		level = wc->level;
	}
	return 0;
}

static noinline int walk_up_tree(struct btrfs_trans_handle *trans,
				 struct btrfs_root *root,
				 struct btrfs_path *path,
				 struct walk_control *wc, int max_level)
{
	int level = wc->level;
	int ret;

	path->slots[level] = btrfs_header_nritems(path->nodes[level]);
	while (level < max_level && path->nodes[level]) {
		wc->level = level;
		if (path->slots[level] + 1 <
		    btrfs_header_nritems(path->nodes[level])) {
			path->slots[level]++;
			return 0;
		} else {
			ret = walk_up_proc(trans, root, path, wc);
			if (ret > 0)
				return 0;

			if (path->locks[level]) {
				btrfs_tree_unlock(path->nodes[level]);
				path->locks[level] = 0;
			}
			free_extent_buffer(path->nodes[level]);
			path->nodes[level] = NULL;
			level++;
		}
	}
	return 1;
}

/*
 * drop a subvolume tree.
 *
 * this function traverses the tree freeing any blocks that only
 * referenced by the tree.
 *
 * when a shared tree block is found. this function decreases its
 * reference count by one. if update_ref is true, this function
 * also make sure backrefs for the shared block and all lower level
 * blocks are properly updated.
 */
int btrfs_drop_snapshot(struct btrfs_root *root,
			struct btrfs_block_rsv *block_rsv, int update_ref)
{
	struct btrfs_path *path;
	struct btrfs_trans_handle *trans;
	struct btrfs_root *tree_root = root->fs_info->tree_root;
	struct btrfs_root_item *root_item = &root->root_item;
	struct walk_control *wc;
	struct btrfs_key key;
	int err = 0;
	int ret;
	int level;

	path = btrfs_alloc_path();
	BUG_ON(!path);

	wc = kzalloc(sizeof(*wc), GFP_NOFS);
	BUG_ON(!wc);

	trans = btrfs_start_transaction(tree_root, 0);
	BUG_ON(IS_ERR(trans));

	if (block_rsv)
		trans->block_rsv = block_rsv;

	if (btrfs_disk_key_objectid(&root_item->drop_progress) == 0) {
		level = btrfs_header_level(root->node);
		path->nodes[level] = btrfs_lock_root_node(root);
		btrfs_set_lock_blocking(path->nodes[level]);
		path->slots[level] = 0;
		path->locks[level] = 1;
		memset(&wc->update_progress, 0,
		       sizeof(wc->update_progress));
	} else {
		btrfs_disk_key_to_cpu(&key, &root_item->drop_progress);
		memcpy(&wc->update_progress, &key,
		       sizeof(wc->update_progress));

		level = root_item->drop_level;
		BUG_ON(level == 0);
		path->lowest_level = level;
		ret = btrfs_search_slot(NULL, root, &key, path, 0, 0);
		path->lowest_level = 0;
		if (ret < 0) {
			err = ret;
			goto out;
		}
		WARN_ON(ret > 0);

		/*
		 * unlock our path, this is safe because only this
		 * function is allowed to delete this snapshot
		 */
		btrfs_unlock_up_safe(path, 0);

		level = btrfs_header_level(root->node);
		while (1) {
			btrfs_tree_lock(path->nodes[level]);
			btrfs_set_lock_blocking(path->nodes[level]);

			ret = btrfs_lookup_extent_info(trans, root,
						path->nodes[level]->start,
						path->nodes[level]->len,
						&wc->refs[level],
						&wc->flags[level]);
			BUG_ON(ret);
			BUG_ON(wc->refs[level] == 0);

			if (level == root_item->drop_level)
				break;

			btrfs_tree_unlock(path->nodes[level]);
			WARN_ON(wc->refs[level] != 1);
			level--;
		}
	}

	wc->level = level;
	wc->shared_level = -1;
	wc->stage = DROP_REFERENCE;
	wc->update_ref = update_ref;
	wc->keep_locks = 0;
	wc->reada_count = BTRFS_NODEPTRS_PER_BLOCK(root);

	while (1) {
		ret = walk_down_tree(trans, root, path, wc);
		if (ret < 0) {
			err = ret;
			break;
		}

		ret = walk_up_tree(trans, root, path, wc, BTRFS_MAX_LEVEL);
		if (ret < 0) {
			err = ret;
			break;
		}

		if (ret > 0) {
			BUG_ON(wc->stage != DROP_REFERENCE);
			break;
		}

		if (wc->stage == DROP_REFERENCE) {
			level = wc->level;
			btrfs_node_key(path->nodes[level],
				       &root_item->drop_progress,
				       path->slots[level]);
			root_item->drop_level = level;
		}

		BUG_ON(wc->level == 0);
		if (btrfs_should_end_transaction(trans, tree_root)) {
			ret = btrfs_update_root(trans, tree_root,
						&root->root_key,
						root_item);
			BUG_ON(ret);

			btrfs_end_transaction_throttle(trans, tree_root);
			trans = btrfs_start_transaction(tree_root, 0);
			BUG_ON(IS_ERR(trans));
			if (block_rsv)
				trans->block_rsv = block_rsv;
		}
	}
	btrfs_release_path(root, path);
	BUG_ON(err);

	ret = btrfs_del_root(trans, tree_root, &root->root_key);
	BUG_ON(ret);

	if (root->root_key.objectid != BTRFS_TREE_RELOC_OBJECTID) {
		ret = btrfs_find_last_root(tree_root, root->root_key.objectid,
					   NULL, NULL);
		BUG_ON(ret < 0);
		if (ret > 0) {
			/* if we fail to delete the orphan item this time
			 * around, it'll get picked up the next time.
			 *
			 * The most common failure here is just -ENOENT.
			 */
			btrfs_del_orphan_item(trans, tree_root,
					      root->root_key.objectid);
		}
	}

	if (root->in_radix) {
		btrfs_free_fs_root(tree_root->fs_info, root);
	} else {
		free_extent_buffer(root->node);
		free_extent_buffer(root->commit_root);
		kfree(root);
	}
out:
	btrfs_end_transaction_throttle(trans, tree_root);
	kfree(wc);
	btrfs_free_path(path);
	return err;
}

/*
 * drop subtree rooted at tree block 'node'.
 *
 * NOTE: this function will unlock and release tree block 'node'
 */
int btrfs_drop_subtree(struct btrfs_trans_handle *trans,
			struct btrfs_root *root,
			struct extent_buffer *node,
			struct extent_buffer *parent)
{
	struct btrfs_path *path;
	struct walk_control *wc;
	int level;
	int parent_level;
	int ret = 0;
	int wret;

	BUG_ON(root->root_key.objectid != BTRFS_TREE_RELOC_OBJECTID);

	path = btrfs_alloc_path();
	if (!path)
		return -ENOMEM;

	wc = kzalloc(sizeof(*wc), GFP_NOFS);
	if (!wc) {
		btrfs_free_path(path);
		return -ENOMEM;
	}

	btrfs_assert_tree_locked(parent);
	parent_level = btrfs_header_level(parent);
	extent_buffer_get(parent);
	path->nodes[parent_level] = parent;
	path->slots[parent_level] = btrfs_header_nritems(parent);

	btrfs_assert_tree_locked(node);
	level = btrfs_header_level(node);
	path->nodes[level] = node;
	path->slots[level] = 0;
	path->locks[level] = 1;

	wc->refs[parent_level] = 1;
	wc->flags[parent_level] = BTRFS_BLOCK_FLAG_FULL_BACKREF;
	wc->level = level;
	wc->shared_level = -1;
	wc->stage = DROP_REFERENCE;
	wc->update_ref = 0;
	wc->keep_locks = 1;
	wc->reada_count = BTRFS_NODEPTRS_PER_BLOCK(root);

	while (1) {
		wret = walk_down_tree(trans, root, path, wc);
		if (wret < 0) {
			ret = wret;
			break;
		}

		wret = walk_up_tree(trans, root, path, wc, parent_level);
		if (wret < 0)
			ret = wret;
		if (wret != 0)
			break;
	}

	kfree(wc);
	btrfs_free_path(path);
	return ret;
}

#if 0
static unsigned long calc_ra(unsigned long start, unsigned long last,
			     unsigned long nr)
{
	return min(last, start + nr - 1);
}

static noinline int relocate_inode_pages(struct inode *inode, u64 start,
					 u64 len)
{
	u64 page_start;
	u64 page_end;
	unsigned long first_index;
	unsigned long last_index;
	unsigned long i;
	struct page *page;
	struct extent_io_tree *io_tree = &BTRFS_I(inode)->io_tree;
	struct file_ra_state *ra;
	struct btrfs_ordered_extent *ordered;
	unsigned int total_read = 0;
	unsigned int total_dirty = 0;
	int ret = 0;

	ra = kzalloc(sizeof(*ra), GFP_NOFS);
	if (!ra)
		return -ENOMEM;

	mutex_lock(&inode->i_mutex);
	first_index = start >> PAGE_CACHE_SHIFT;
	last_index = (start + len - 1) >> PAGE_CACHE_SHIFT;

	/* make sure the dirty trick played by the caller work */
	ret = invalidate_inode_pages2_range(inode->i_mapping,
					    first_index, last_index);
	if (ret)
		goto out_unlock;

	file_ra_state_init(ra, inode->i_mapping);

	for (i = first_index ; i <= last_index; i++) {
		if (total_read % ra->ra_pages == 0) {
			btrfs_force_ra(inode->i_mapping, ra, NULL, i,
				       calc_ra(i, last_index, ra->ra_pages));
		}
		total_read++;
again:
		if (((u64)i << PAGE_CACHE_SHIFT) > i_size_read(inode))
			BUG_ON(1);
		page = grab_cache_page(inode->i_mapping, i);
		if (!page) {
			ret = -ENOMEM;
			goto out_unlock;
		}
		if (!PageUptodate(page)) {
			btrfs_readpage(NULL, page);
			lock_page(page);
			if (!PageUptodate(page)) {
				unlock_page(page);
				page_cache_release(page);
				ret = -EIO;
				goto out_unlock;
			}
		}
		wait_on_page_writeback(page);

		page_start = (u64)page->index << PAGE_CACHE_SHIFT;
		page_end = page_start + PAGE_CACHE_SIZE - 1;
		lock_extent(io_tree, page_start, page_end, GFP_NOFS);

		ordered = btrfs_lookup_ordered_extent(inode, page_start);
		if (ordered) {
			unlock_extent(io_tree, page_start, page_end, GFP_NOFS);
			unlock_page(page);
			page_cache_release(page);
			btrfs_start_ordered_extent(inode, ordered, 1);
			btrfs_put_ordered_extent(ordered);
			goto again;
		}
		set_page_extent_mapped(page);

		if (i == first_index)
			set_extent_bits(io_tree, page_start, page_end,
					EXTENT_BOUNDARY, GFP_NOFS);
		btrfs_set_extent_delalloc(inode, page_start, page_end);

		set_page_dirty(page);
		total_dirty++;

		unlock_extent(io_tree, page_start, page_end, GFP_NOFS);
		unlock_page(page);
		page_cache_release(page);
	}

out_unlock:
	kfree(ra);
	mutex_unlock(&inode->i_mutex);
	balance_dirty_pages_ratelimited_nr(inode->i_mapping, total_dirty);
	return ret;
}

static noinline int relocate_data_extent(struct inode *reloc_inode,
					 struct btrfs_key *extent_key,
					 u64 offset)
{
	struct btrfs_root *root = BTRFS_I(reloc_inode)->root;
	struct extent_map_tree *em_tree = &BTRFS_I(reloc_inode)->extent_tree;
	struct extent_map *em;
	u64 start = extent_key->objectid - offset;
	u64 end = start + extent_key->offset - 1;

	em = alloc_extent_map(GFP_NOFS);
	BUG_ON(!em);

	em->start = start;
	em->len = extent_key->offset;
	em->block_len = extent_key->offset;
	em->block_start = extent_key->objectid;
	em->bdev = root->fs_info->fs_devices->latest_bdev;
	set_bit(EXTENT_FLAG_PINNED, &em->flags);

	/* setup extent map to cheat btrfs_readpage */
	lock_extent(&BTRFS_I(reloc_inode)->io_tree, start, end, GFP_NOFS);
	while (1) {
		int ret;
		write_lock(&em_tree->lock);
		ret = add_extent_mapping(em_tree, em);
		write_unlock(&em_tree->lock);
		if (ret != -EEXIST) {
			free_extent_map(em);
			break;
		}
		btrfs_drop_extent_cache(reloc_inode, start, end, 0);
	}
	unlock_extent(&BTRFS_I(reloc_inode)->io_tree, start, end, GFP_NOFS);

	return relocate_inode_pages(reloc_inode, start, extent_key->offset);
}

struct btrfs_ref_path {
	u64 extent_start;
	u64 nodes[BTRFS_MAX_LEVEL];
	u64 root_objectid;
	u64 root_generation;
	u64 owner_objectid;
	u32 num_refs;
	int lowest_level;
	int current_level;
	int shared_level;

	struct btrfs_key node_keys[BTRFS_MAX_LEVEL];
	u64 new_nodes[BTRFS_MAX_LEVEL];
};

struct disk_extent {
	u64 ram_bytes;
	u64 disk_bytenr;
	u64 disk_num_bytes;
	u64 offset;
	u64 num_bytes;
	u8 compression;
	u8 encryption;
	u16 other_encoding;
};

static int is_cowonly_root(u64 root_objectid)
{
	if (root_objectid == BTRFS_ROOT_TREE_OBJECTID ||
	    root_objectid == BTRFS_EXTENT_TREE_OBJECTID ||
	    root_objectid == BTRFS_CHUNK_TREE_OBJECTID ||
	    root_objectid == BTRFS_DEV_TREE_OBJECTID ||
	    root_objectid == BTRFS_TREE_LOG_OBJECTID ||
	    root_objectid == BTRFS_CSUM_TREE_OBJECTID)
		return 1;
	return 0;
}

static noinline int __next_ref_path(struct btrfs_trans_handle *trans,
				    struct btrfs_root *extent_root,
				    struct btrfs_ref_path *ref_path,
				    int first_time)
{
	struct extent_buffer *leaf;
	struct btrfs_path *path;
	struct btrfs_extent_ref *ref;
	struct btrfs_key key;
	struct btrfs_key found_key;
	u64 bytenr;
	u32 nritems;
	int level;
	int ret = 1;

	path = btrfs_alloc_path();
	if (!path)
		return -ENOMEM;

	if (first_time) {
		ref_path->lowest_level = -1;
		ref_path->current_level = -1;
		ref_path->shared_level = -1;
		goto walk_up;
	}
walk_down:
	level = ref_path->current_level - 1;
	while (level >= -1) {
		u64 parent;
		if (level < ref_path->lowest_level)
			break;

		if (level >= 0)
			bytenr = ref_path->nodes[level];
		else
			bytenr = ref_path->extent_start;
		BUG_ON(bytenr == 0);

		parent = ref_path->nodes[level + 1];
		ref_path->nodes[level + 1] = 0;
		ref_path->current_level = level;
		BUG_ON(parent == 0);

		key.objectid = bytenr;
		key.offset = parent + 1;
		key.type = BTRFS_EXTENT_REF_KEY;

		ret = btrfs_search_slot(trans, extent_root, &key, path, 0, 0);
		if (ret < 0)
			goto out;
		BUG_ON(ret == 0);

		leaf = path->nodes[0];
		nritems = btrfs_header_nritems(leaf);
		if (path->slots[0] >= nritems) {
			ret = btrfs_next_leaf(extent_root, path);
			if (ret < 0)
				goto out;
			if (ret > 0)
				goto next;
			leaf = path->nodes[0];
		}

		btrfs_item_key_to_cpu(leaf, &found_key, path->slots[0]);
		if (found_key.objectid == bytenr &&
		    found_key.type == BTRFS_EXTENT_REF_KEY) {
			if (level < ref_path->shared_level)
				ref_path->shared_level = level;
			goto found;
		}
next:
		level--;
		btrfs_release_path(extent_root, path);
		cond_resched();
	}
	/* reached lowest level */
	ret = 1;
	goto out;
walk_up:
	level = ref_path->current_level;
	while (level < BTRFS_MAX_LEVEL - 1) {
		u64 ref_objectid;

		if (level >= 0)
			bytenr = ref_path->nodes[level];
		else
			bytenr = ref_path->extent_start;

		BUG_ON(bytenr == 0);

		key.objectid = bytenr;
		key.offset = 0;
		key.type = BTRFS_EXTENT_REF_KEY;

		ret = btrfs_search_slot(trans, extent_root, &key, path, 0, 0);
		if (ret < 0)
			goto out;

		leaf = path->nodes[0];
		nritems = btrfs_header_nritems(leaf);
		if (path->slots[0] >= nritems) {
			ret = btrfs_next_leaf(extent_root, path);
			if (ret < 0)
				goto out;
			if (ret > 0) {
				/* the extent was freed by someone */
				if (ref_path->lowest_level == level)
					goto out;
				btrfs_release_path(extent_root, path);
				goto walk_down;
			}
			leaf = path->nodes[0];
		}

		btrfs_item_key_to_cpu(leaf, &found_key, path->slots[0]);
		if (found_key.objectid != bytenr ||
				found_key.type != BTRFS_EXTENT_REF_KEY) {
			/* the extent was freed by someone */
			if (ref_path->lowest_level == level) {
				ret = 1;
				goto out;
			}
			btrfs_release_path(extent_root, path);
			goto walk_down;
		}
found:
		ref = btrfs_item_ptr(leaf, path->slots[0],
				struct btrfs_extent_ref);
		ref_objectid = btrfs_ref_objectid(leaf, ref);
		if (ref_objectid < BTRFS_FIRST_FREE_OBJECTID) {
			if (first_time) {
				level = (int)ref_objectid;
				BUG_ON(level >= BTRFS_MAX_LEVEL);
				ref_path->lowest_level = level;
				ref_path->current_level = level;
				ref_path->nodes[level] = bytenr;
			} else {
				WARN_ON(ref_objectid != level);
			}
		} else {
			WARN_ON(level != -1);
		}
		first_time = 0;

		if (ref_path->lowest_level == level) {
			ref_path->owner_objectid = ref_objectid;
			ref_path->num_refs = btrfs_ref_num_refs(leaf, ref);
		}

		/*
		 * the block is tree root or the block isn't in reference
		 * counted tree.
		 */
		if (found_key.objectid == found_key.offset ||
		    is_cowonly_root(btrfs_ref_root(leaf, ref))) {
			ref_path->root_objectid = btrfs_ref_root(leaf, ref);
			ref_path->root_generation =
				btrfs_ref_generation(leaf, ref);
			if (level < 0) {
				/* special reference from the tree log */
				ref_path->nodes[0] = found_key.offset;
				ref_path->current_level = 0;
			}
			ret = 0;
			goto out;
		}

		level++;
		BUG_ON(ref_path->nodes[level] != 0);
		ref_path->nodes[level] = found_key.offset;
		ref_path->current_level = level;

		/*
		 * the reference was created in the running transaction,
		 * no need to continue walking up.
		 */
		if (btrfs_ref_generation(leaf, ref) == trans->transid) {
			ref_path->root_objectid = btrfs_ref_root(leaf, ref);
			ref_path->root_generation =
				btrfs_ref_generation(leaf, ref);
			ret = 0;
			goto out;
		}

		btrfs_release_path(extent_root, path);
		cond_resched();
	}
	/* reached max tree level, but no tree root found. */
	BUG();
out:
	btrfs_free_path(path);
	return ret;
}

static int btrfs_first_ref_path(struct btrfs_trans_handle *trans,
				struct btrfs_root *extent_root,
				struct btrfs_ref_path *ref_path,
				u64 extent_start)
{
	memset(ref_path, 0, sizeof(*ref_path));
	ref_path->extent_start = extent_start;

	return __next_ref_path(trans, extent_root, ref_path, 1);
}

static int btrfs_next_ref_path(struct btrfs_trans_handle *trans,
			       struct btrfs_root *extent_root,
			       struct btrfs_ref_path *ref_path)
{
	return __next_ref_path(trans, extent_root, ref_path, 0);
}

static noinline int get_new_locations(struct inode *reloc_inode,
				      struct btrfs_key *extent_key,
				      u64 offset, int no_fragment,
				      struct disk_extent **extents,
				      int *nr_extents)
{
	struct btrfs_root *root = BTRFS_I(reloc_inode)->root;
	struct btrfs_path *path;
	struct btrfs_file_extent_item *fi;
	struct extent_buffer *leaf;
	struct disk_extent *exts = *extents;
	struct btrfs_key found_key;
	u64 cur_pos;
	u64 last_byte;
	u32 nritems;
	int nr = 0;
	int max = *nr_extents;
	int ret;

	WARN_ON(!no_fragment && *extents);
	if (!exts) {
		max = 1;
		exts = kmalloc(sizeof(*exts) * max, GFP_NOFS);
		if (!exts)
			return -ENOMEM;
	}

	path = btrfs_alloc_path();
	if (!path) {
		if (exts != *extents)
			kfree(exts);
		return -ENOMEM;
	}

	cur_pos = extent_key->objectid - offset;
	last_byte = extent_key->objectid + extent_key->offset;
	ret = btrfs_lookup_file_extent(NULL, root, path, reloc_inode->i_ino,
				       cur_pos, 0);
	if (ret < 0)
		goto out;
	if (ret > 0) {
		ret = -ENOENT;
		goto out;
	}

	while (1) {
		leaf = path->nodes[0];
		nritems = btrfs_header_nritems(leaf);
		if (path->slots[0] >= nritems) {
			ret = btrfs_next_leaf(root, path);
			if (ret < 0)
				goto out;
			if (ret > 0)
				break;
			leaf = path->nodes[0];
		}

		btrfs_item_key_to_cpu(leaf, &found_key, path->slots[0]);
		if (found_key.offset != cur_pos ||
		    found_key.type != BTRFS_EXTENT_DATA_KEY ||
		    found_key.objectid != reloc_inode->i_ino)
			break;

		fi = btrfs_item_ptr(leaf, path->slots[0],
				    struct btrfs_file_extent_item);
		if (btrfs_file_extent_type(leaf, fi) !=
		    BTRFS_FILE_EXTENT_REG ||
		    btrfs_file_extent_disk_bytenr(leaf, fi) == 0)
			break;

		if (nr == max) {
			struct disk_extent *old = exts;
			max *= 2;
			exts = kzalloc(sizeof(*exts) * max, GFP_NOFS);
			if (!exts) {
				ret = -ENOMEM;
				goto out;
			}
			memcpy(exts, old, sizeof(*exts) * nr);
			if (old != *extents)
				kfree(old);
		}

		exts[nr].disk_bytenr =
			btrfs_file_extent_disk_bytenr(leaf, fi);
		exts[nr].disk_num_bytes =
			btrfs_file_extent_disk_num_bytes(leaf, fi);
		exts[nr].offset = btrfs_file_extent_offset(leaf, fi);
		exts[nr].num_bytes = btrfs_file_extent_num_bytes(leaf, fi);
		exts[nr].ram_bytes = btrfs_file_extent_ram_bytes(leaf, fi);
		exts[nr].compression = btrfs_file_extent_compression(leaf, fi);
		exts[nr].encryption = btrfs_file_extent_encryption(leaf, fi);
		exts[nr].other_encoding = btrfs_file_extent_other_encoding(leaf,
									   fi);
		BUG_ON(exts[nr].offset > 0);
		BUG_ON(exts[nr].compression || exts[nr].encryption);
		BUG_ON(exts[nr].num_bytes != exts[nr].disk_num_bytes);

		cur_pos += exts[nr].num_bytes;
		nr++;

		if (cur_pos + offset >= last_byte)
			break;

		if (no_fragment) {
			ret = 1;
			goto out;
		}
		path->slots[0]++;
	}

	BUG_ON(cur_pos + offset > last_byte);
	if (cur_pos + offset < last_byte) {
		ret = -ENOENT;
		goto out;
	}
	ret = 0;
out:
	btrfs_free_path(path);
	if (ret) {
		if (exts != *extents)
			kfree(exts);
	} else {
		*extents = exts;
		*nr_extents = nr;
	}
	return ret;
}

static noinline int replace_one_extent(struct btrfs_trans_handle *trans,
					struct btrfs_root *root,
					struct btrfs_path *path,
					struct btrfs_key *extent_key,
					struct btrfs_key *leaf_key,
					struct btrfs_ref_path *ref_path,
					struct disk_extent *new_extents,
					int nr_extents)
{
	struct extent_buffer *leaf;
	struct btrfs_file_extent_item *fi;
	struct inode *inode = NULL;
	struct btrfs_key key;
	u64 lock_start = 0;
	u64 lock_end = 0;
	u64 num_bytes;
	u64 ext_offset;
	u64 search_end = (u64)-1;
	u32 nritems;
	int nr_scaned = 0;
	int extent_locked = 0;
	int extent_type;
	int ret;

	memcpy(&key, leaf_key, sizeof(key));
	if (ref_path->owner_objectid != BTRFS_MULTIPLE_OBJECTIDS) {
		if (key.objectid < ref_path->owner_objectid ||
		    (key.objectid == ref_path->owner_objectid &&
		     key.type < BTRFS_EXTENT_DATA_KEY)) {
			key.objectid = ref_path->owner_objectid;
			key.type = BTRFS_EXTENT_DATA_KEY;
			key.offset = 0;
		}
	}

	while (1) {
		ret = btrfs_search_slot(trans, root, &key, path, 0, 1);
		if (ret < 0)
			goto out;

		leaf = path->nodes[0];
		nritems = btrfs_header_nritems(leaf);
next:
		if (extent_locked && ret > 0) {
			/*
			 * the file extent item was modified by someone
			 * before the extent got locked.
			 */
			unlock_extent(&BTRFS_I(inode)->io_tree, lock_start,
				      lock_end, GFP_NOFS);
			extent_locked = 0;
		}

		if (path->slots[0] >= nritems) {
			if (++nr_scaned > 2)
				break;

			BUG_ON(extent_locked);
			ret = btrfs_next_leaf(root, path);
			if (ret < 0)
				goto out;
			if (ret > 0)
				break;
			leaf = path->nodes[0];
			nritems = btrfs_header_nritems(leaf);
		}

		btrfs_item_key_to_cpu(leaf, &key, path->slots[0]);

		if (ref_path->owner_objectid != BTRFS_MULTIPLE_OBJECTIDS) {
			if ((key.objectid > ref_path->owner_objectid) ||
			    (key.objectid == ref_path->owner_objectid &&
			     key.type > BTRFS_EXTENT_DATA_KEY) ||
			    key.offset >= search_end)
				break;
		}

		if (inode && key.objectid != inode->i_ino) {
			BUG_ON(extent_locked);
			btrfs_release_path(root, path);
			mutex_unlock(&inode->i_mutex);
			iput(inode);
			inode = NULL;
			continue;
		}

		if (key.type != BTRFS_EXTENT_DATA_KEY) {
			path->slots[0]++;
			ret = 1;
			goto next;
		}
		fi = btrfs_item_ptr(leaf, path->slots[0],
				    struct btrfs_file_extent_item);
		extent_type = btrfs_file_extent_type(leaf, fi);
		if ((extent_type != BTRFS_FILE_EXTENT_REG &&
		     extent_type != BTRFS_FILE_EXTENT_PREALLOC) ||
		    (btrfs_file_extent_disk_bytenr(leaf, fi) !=
		     extent_key->objectid)) {
			path->slots[0]++;
			ret = 1;
			goto next;
		}

		num_bytes = btrfs_file_extent_num_bytes(leaf, fi);
		ext_offset = btrfs_file_extent_offset(leaf, fi);

		if (search_end == (u64)-1) {
			search_end = key.offset - ext_offset +
				btrfs_file_extent_ram_bytes(leaf, fi);
		}

		if (!extent_locked) {
			lock_start = key.offset;
			lock_end = lock_start + num_bytes - 1;
		} else {
			if (lock_start > key.offset ||
			    lock_end + 1 < key.offset + num_bytes) {
				unlock_extent(&BTRFS_I(inode)->io_tree,
					      lock_start, lock_end, GFP_NOFS);
				extent_locked = 0;
			}
		}

		if (!inode) {
			btrfs_release_path(root, path);

			inode = btrfs_iget_locked(root->fs_info->sb,
						  key.objectid, root);
			if (inode->i_state & I_NEW) {
				BTRFS_I(inode)->root = root;
				BTRFS_I(inode)->location.objectid =
					key.objectid;
				BTRFS_I(inode)->location.type =
					BTRFS_INODE_ITEM_KEY;
				BTRFS_I(inode)->location.offset = 0;
				btrfs_read_locked_inode(inode);
				unlock_new_inode(inode);
			}
			/*
			 * some code call btrfs_commit_transaction while
			 * holding the i_mutex, so we can't use mutex_lock
			 * here.
			 */
			if (is_bad_inode(inode) ||
			    !mutex_trylock(&inode->i_mutex)) {
				iput(inode);
				inode = NULL;
				key.offset = (u64)-1;
				goto skip;
			}
		}

		if (!extent_locked) {
			struct btrfs_ordered_extent *ordered;

			btrfs_release_path(root, path);

			lock_extent(&BTRFS_I(inode)->io_tree, lock_start,
				    lock_end, GFP_NOFS);
			ordered = btrfs_lookup_first_ordered_extent(inode,
								    lock_end);
			if (ordered &&
			    ordered->file_offset <= lock_end &&
			    ordered->file_offset + ordered->len > lock_start) {
				unlock_extent(&BTRFS_I(inode)->io_tree,
					      lock_start, lock_end, GFP_NOFS);
				btrfs_start_ordered_extent(inode, ordered, 1);
				btrfs_put_ordered_extent(ordered);
				key.offset += num_bytes;
				goto skip;
			}
			if (ordered)
				btrfs_put_ordered_extent(ordered);

			extent_locked = 1;
			continue;
		}

		if (nr_extents == 1) {
			/* update extent pointer in place */
			btrfs_set_file_extent_disk_bytenr(leaf, fi,
						new_extents[0].disk_bytenr);
			btrfs_set_file_extent_disk_num_bytes(leaf, fi,
						new_extents[0].disk_num_bytes);
			btrfs_mark_buffer_dirty(leaf);

			btrfs_drop_extent_cache(inode, key.offset,
						key.offset + num_bytes - 1, 0);

			ret = btrfs_inc_extent_ref(trans, root,
						new_extents[0].disk_bytenr,
						new_extents[0].disk_num_bytes,
						leaf->start,
						root->root_key.objectid,
						trans->transid,
						key.objectid);
			BUG_ON(ret);

			ret = btrfs_free_extent(trans, root,
						extent_key->objectid,
						extent_key->offset,
						leaf->start,
						btrfs_header_owner(leaf),
						btrfs_header_generation(leaf),
						key.objectid, 0);
			BUG_ON(ret);

			btrfs_release_path(root, path);
			key.offset += num_bytes;
		} else {
			BUG_ON(1);
#if 0
			u64 alloc_hint;
			u64 extent_len;
			int i;
			/*
			 * drop old extent pointer at first, then insert the
			 * new pointers one bye one
			 */
			btrfs_release_path(root, path);
			ret = btrfs_drop_extents(trans, root, inode, key.offset,
						 key.offset + num_bytes,
						 key.offset, &alloc_hint);
			BUG_ON(ret);

			for (i = 0; i < nr_extents; i++) {
				if (ext_offset >= new_extents[i].num_bytes) {
					ext_offset -= new_extents[i].num_bytes;
					continue;
				}
				extent_len = min(new_extents[i].num_bytes -
						 ext_offset, num_bytes);

				ret = btrfs_insert_empty_item(trans, root,
							      path, &key,
							      sizeof(*fi));
				BUG_ON(ret);

				leaf = path->nodes[0];
				fi = btrfs_item_ptr(leaf, path->slots[0],
						struct btrfs_file_extent_item);
				btrfs_set_file_extent_generation(leaf, fi,
							trans->transid);
				btrfs_set_file_extent_type(leaf, fi,
							BTRFS_FILE_EXTENT_REG);
				btrfs_set_file_extent_disk_bytenr(leaf, fi,
						new_extents[i].disk_bytenr);
				btrfs_set_file_extent_disk_num_bytes(leaf, fi,
						new_extents[i].disk_num_bytes);
				btrfs_set_file_extent_ram_bytes(leaf, fi,
						new_extents[i].ram_bytes);

				btrfs_set_file_extent_compression(leaf, fi,
						new_extents[i].compression);
				btrfs_set_file_extent_encryption(leaf, fi,
						new_extents[i].encryption);
				btrfs_set_file_extent_other_encoding(leaf, fi,
						new_extents[i].other_encoding);

				btrfs_set_file_extent_num_bytes(leaf, fi,
							extent_len);
				ext_offset += new_extents[i].offset;
				btrfs_set_file_extent_offset(leaf, fi,
							ext_offset);
				btrfs_mark_buffer_dirty(leaf);

				btrfs_drop_extent_cache(inode, key.offset,
						key.offset + extent_len - 1, 0);

				ret = btrfs_inc_extent_ref(trans, root,
						new_extents[i].disk_bytenr,
						new_extents[i].disk_num_bytes,
						leaf->start,
						root->root_key.objectid,
						trans->transid, key.objectid);
				BUG_ON(ret);
				btrfs_release_path(root, path);

				inode_add_bytes(inode, extent_len);

				ext_offset = 0;
				num_bytes -= extent_len;
				key.offset += extent_len;

				if (num_bytes == 0)
					break;
			}
			BUG_ON(i >= nr_extents);
#endif
		}

		if (extent_locked) {
			unlock_extent(&BTRFS_I(inode)->io_tree, lock_start,
				      lock_end, GFP_NOFS);
			extent_locked = 0;
		}
skip:
		if (ref_path->owner_objectid != BTRFS_MULTIPLE_OBJECTIDS &&
		    key.offset >= search_end)
			break;

		cond_resched();
	}
	ret = 0;
out:
	btrfs_release_path(root, path);
	if (inode) {
		mutex_unlock(&inode->i_mutex);
		if (extent_locked) {
			unlock_extent(&BTRFS_I(inode)->io_tree, lock_start,
				      lock_end, GFP_NOFS);
		}
		iput(inode);
	}
	return ret;
}

int btrfs_reloc_tree_cache_ref(struct btrfs_trans_handle *trans,
			       struct btrfs_root *root,
			       struct extent_buffer *buf, u64 orig_start)
{
	int level;
	int ret;

	BUG_ON(btrfs_header_generation(buf) != trans->transid);
	BUG_ON(root->root_key.objectid != BTRFS_TREE_RELOC_OBJECTID);

	level = btrfs_header_level(buf);
	if (level == 0) {
		struct btrfs_leaf_ref *ref;
		struct btrfs_leaf_ref *orig_ref;

		orig_ref = btrfs_lookup_leaf_ref(root, orig_start);
		if (!orig_ref)
			return -ENOENT;

		ref = btrfs_alloc_leaf_ref(root, orig_ref->nritems);
		if (!ref) {
			btrfs_free_leaf_ref(root, orig_ref);
			return -ENOMEM;
		}

		ref->nritems = orig_ref->nritems;
		memcpy(ref->extents, orig_ref->extents,
			sizeof(ref->extents[0]) * ref->nritems);

		btrfs_free_leaf_ref(root, orig_ref);

		ref->root_gen = trans->transid;
		ref->bytenr = buf->start;
		ref->owner = btrfs_header_owner(buf);
		ref->generation = btrfs_header_generation(buf);

		ret = btrfs_add_leaf_ref(root, ref, 0);
		WARN_ON(ret);
		btrfs_free_leaf_ref(root, ref);
	}
	return 0;
}

static noinline int invalidate_extent_cache(struct btrfs_root *root,
					struct extent_buffer *leaf,
					struct btrfs_block_group_cache *group,
					struct btrfs_root *target_root)
{
	struct btrfs_key key;
	struct inode *inode = NULL;
	struct btrfs_file_extent_item *fi;
	struct extent_state *cached_state = NULL;
	u64 num_bytes;
	u64 skip_objectid = 0;
	u32 nritems;
	u32 i;

	nritems = btrfs_header_nritems(leaf);
	for (i = 0; i < nritems; i++) {
		btrfs_item_key_to_cpu(leaf, &key, i);
		if (key.objectid == skip_objectid ||
		    key.type != BTRFS_EXTENT_DATA_KEY)
			continue;
		fi = btrfs_item_ptr(leaf, i, struct btrfs_file_extent_item);
		if (btrfs_file_extent_type(leaf, fi) ==
		    BTRFS_FILE_EXTENT_INLINE)
			continue;
		if (btrfs_file_extent_disk_bytenr(leaf, fi) == 0)
			continue;
		if (!inode || inode->i_ino != key.objectid) {
			iput(inode);
			inode = btrfs_ilookup(target_root->fs_info->sb,
					      key.objectid, target_root, 1);
		}
		if (!inode) {
			skip_objectid = key.objectid;
			continue;
		}
		num_bytes = btrfs_file_extent_num_bytes(leaf, fi);

		lock_extent_bits(&BTRFS_I(inode)->io_tree, key.offset,
				 key.offset + num_bytes - 1, 0, &cached_state,
				 GFP_NOFS);
		btrfs_drop_extent_cache(inode, key.offset,
					key.offset + num_bytes - 1, 1);
		unlock_extent_cached(&BTRFS_I(inode)->io_tree, key.offset,
				     key.offset + num_bytes - 1, &cached_state,
				     GFP_NOFS);
		cond_resched();
	}
	iput(inode);
	return 0;
}

static noinline int replace_extents_in_leaf(struct btrfs_trans_handle *trans,
					struct btrfs_root *root,
					struct extent_buffer *leaf,
					struct btrfs_block_group_cache *group,
					struct inode *reloc_inode)
{
	struct btrfs_key key;
	struct btrfs_key extent_key;
	struct btrfs_file_extent_item *fi;
	struct btrfs_leaf_ref *ref;
	struct disk_extent *new_extent;
	u64 bytenr;
	u64 num_bytes;
	u32 nritems;
	u32 i;
	int ext_index;
	int nr_extent;
	int ret;

	new_extent = kmalloc(sizeof(*new_extent), GFP_NOFS);
	if (!new_extent)
		return -ENOMEM;

	ref = btrfs_lookup_leaf_ref(root, leaf->start);
	BUG_ON(!ref);

	ext_index = -1;
	nritems = btrfs_header_nritems(leaf);
	for (i = 0; i < nritems; i++) {
		btrfs_item_key_to_cpu(leaf, &key, i);
		if (btrfs_key_type(&key) != BTRFS_EXTENT_DATA_KEY)
			continue;
		fi = btrfs_item_ptr(leaf, i, struct btrfs_file_extent_item);
		if (btrfs_file_extent_type(leaf, fi) ==
		    BTRFS_FILE_EXTENT_INLINE)
			continue;
		bytenr = btrfs_file_extent_disk_bytenr(leaf, fi);
		num_bytes = btrfs_file_extent_disk_num_bytes(leaf, fi);
		if (bytenr == 0)
			continue;

		ext_index++;
		if (bytenr >= group->key.objectid + group->key.offset ||
		    bytenr + num_bytes <= group->key.objectid)
			continue;

		extent_key.objectid = bytenr;
		extent_key.offset = num_bytes;
		extent_key.type = BTRFS_EXTENT_ITEM_KEY;
		nr_extent = 1;
		ret = get_new_locations(reloc_inode, &extent_key,
					group->key.objectid, 1,
					&new_extent, &nr_extent);
		if (ret > 0)
			continue;
		BUG_ON(ret < 0);

		BUG_ON(ref->extents[ext_index].bytenr != bytenr);
		BUG_ON(ref->extents[ext_index].num_bytes != num_bytes);
		ref->extents[ext_index].bytenr = new_extent->disk_bytenr;
		ref->extents[ext_index].num_bytes = new_extent->disk_num_bytes;

		btrfs_set_file_extent_disk_bytenr(leaf, fi,
						new_extent->disk_bytenr);
		btrfs_set_file_extent_disk_num_bytes(leaf, fi,
						new_extent->disk_num_bytes);
		btrfs_mark_buffer_dirty(leaf);

		ret = btrfs_inc_extent_ref(trans, root,
					new_extent->disk_bytenr,
					new_extent->disk_num_bytes,
					leaf->start,
					root->root_key.objectid,
					trans->transid, key.objectid);
		BUG_ON(ret);

		ret = btrfs_free_extent(trans, root,
					bytenr, num_bytes, leaf->start,
					btrfs_header_owner(leaf),
					btrfs_header_generation(leaf),
					key.objectid, 0);
		BUG_ON(ret);
		cond_resched();
	}
	kfree(new_extent);
	BUG_ON(ext_index + 1 != ref->nritems);
	btrfs_free_leaf_ref(root, ref);
	return 0;
}

int btrfs_free_reloc_root(struct btrfs_trans_handle *trans,
			  struct btrfs_root *root)
{
	struct btrfs_root *reloc_root;
	int ret;

	if (root->reloc_root) {
		reloc_root = root->reloc_root;
		root->reloc_root = NULL;
		list_add(&reloc_root->dead_list,
			 &root->fs_info->dead_reloc_roots);

		btrfs_set_root_bytenr(&reloc_root->root_item,
				      reloc_root->node->start);
		btrfs_set_root_level(&root->root_item,
				     btrfs_header_level(reloc_root->node));
		memset(&reloc_root->root_item.drop_progress, 0,
			sizeof(struct btrfs_disk_key));
		reloc_root->root_item.drop_level = 0;

		ret = btrfs_update_root(trans, root->fs_info->tree_root,
					&reloc_root->root_key,
					&reloc_root->root_item);
		BUG_ON(ret);
	}
	return 0;
}

int btrfs_drop_dead_reloc_roots(struct btrfs_root *root)
{
	struct btrfs_trans_handle *trans;
	struct btrfs_root *reloc_root;
	struct btrfs_root *prev_root = NULL;
	struct list_head dead_roots;
	int ret;
	unsigned long nr;

	INIT_LIST_HEAD(&dead_roots);
	list_splice_init(&root->fs_info->dead_reloc_roots, &dead_roots);

	while (!list_empty(&dead_roots)) {
		reloc_root = list_entry(dead_roots.prev,
					struct btrfs_root, dead_list);
		list_del_init(&reloc_root->dead_list);

		BUG_ON(reloc_root->commit_root != NULL);
		while (1) {
			trans = btrfs_join_transaction(root, 1);
			BUG_ON(IS_ERR(trans));

			mutex_lock(&root->fs_info->drop_mutex);
			ret = btrfs_drop_snapshot(trans, reloc_root);
			if (ret != -EAGAIN)
				break;
			mutex_unlock(&root->fs_info->drop_mutex);

			nr = trans->blocks_used;
			ret = btrfs_end_transaction(trans, root);
			BUG_ON(ret);
			btrfs_btree_balance_dirty(root, nr);
		}

		free_extent_buffer(reloc_root->node);

		ret = btrfs_del_root(trans, root->fs_info->tree_root,
				     &reloc_root->root_key);
		BUG_ON(ret);
		mutex_unlock(&root->fs_info->drop_mutex);

		nr = trans->blocks_used;
		ret = btrfs_end_transaction(trans, root);
		BUG_ON(ret);
		btrfs_btree_balance_dirty(root, nr);

		kfree(prev_root);
		prev_root = reloc_root;
	}
	if (prev_root) {
		btrfs_remove_leaf_refs(prev_root, (u64)-1, 0);
		kfree(prev_root);
	}
	return 0;
}

int btrfs_add_dead_reloc_root(struct btrfs_root *root)
{
	list_add(&root->dead_list, &root->fs_info->dead_reloc_roots);
	return 0;
}

int btrfs_cleanup_reloc_trees(struct btrfs_root *root)
{
	struct btrfs_root *reloc_root;
	struct btrfs_trans_handle *trans;
	struct btrfs_key location;
	int found;
	int ret;

	mutex_lock(&root->fs_info->tree_reloc_mutex);
	ret = btrfs_find_dead_roots(root, BTRFS_TREE_RELOC_OBJECTID, NULL);
	BUG_ON(ret);
	found = !list_empty(&root->fs_info->dead_reloc_roots);
	mutex_unlock(&root->fs_info->tree_reloc_mutex);

	if (found) {
		trans = btrfs_start_transaction(root, 1);
		BUG_ON(IS_ERR(trans));
		ret = btrfs_commit_transaction(trans, root);
		BUG_ON(ret);
	}

	location.objectid = BTRFS_DATA_RELOC_TREE_OBJECTID;
	location.offset = (u64)-1;
	location.type = BTRFS_ROOT_ITEM_KEY;

	reloc_root = btrfs_read_fs_root_no_name(root->fs_info, &location);
	BUG_ON(!reloc_root);
	ret = btrfs_orphan_cleanup(reloc_root);
	BUG_ON(ret);
	return 0;
}

static noinline int init_reloc_tree(struct btrfs_trans_handle *trans,
				    struct btrfs_root *root)
{
	struct btrfs_root *reloc_root;
	struct extent_buffer *eb;
	struct btrfs_root_item *root_item;
	struct btrfs_key root_key;
	int ret;

	BUG_ON(!root->ref_cows);
	if (root->reloc_root)
		return 0;

	root_item = kmalloc(sizeof(*root_item), GFP_NOFS);
	if (!root_item)
		return -ENOMEM;

	ret = btrfs_copy_root(trans, root, root->commit_root,
			      &eb, BTRFS_TREE_RELOC_OBJECTID);
	BUG_ON(ret);

	root_key.objectid = BTRFS_TREE_RELOC_OBJECTID;
	root_key.offset = root->root_key.objectid;
	root_key.type = BTRFS_ROOT_ITEM_KEY;

	memcpy(root_item, &root->root_item, sizeof(root_item));
	btrfs_set_root_refs(root_item, 0);
	btrfs_set_root_bytenr(root_item, eb->start);
	btrfs_set_root_level(root_item, btrfs_header_level(eb));
	btrfs_set_root_generation(root_item, trans->transid);

	btrfs_tree_unlock(eb);
	free_extent_buffer(eb);

	ret = btrfs_insert_root(trans, root->fs_info->tree_root,
				&root_key, root_item);
	BUG_ON(ret);
	kfree(root_item);

	reloc_root = btrfs_read_fs_root_no_radix(root->fs_info->tree_root,
						 &root_key);
	BUG_ON(IS_ERR(reloc_root));
	reloc_root->last_trans = trans->transid;
	reloc_root->commit_root = NULL;
	reloc_root->ref_tree = &root->fs_info->reloc_ref_tree;

	root->reloc_root = reloc_root;
	return 0;
}

/*
 * Core function of space balance.
 *
 * The idea is using reloc trees to relocate tree blocks in reference
 * counted roots. There is one reloc tree for each subvol, and all
 * reloc trees share same root key objectid. Reloc trees are snapshots
 * of the latest committed roots of subvols (root->commit_root).
 *
 * To relocate a tree block referenced by a subvol, there are two steps.
 * COW the block through subvol's reloc tree, then update block pointer
 * in the subvol to point to the new block. Since all reloc trees share
 * same root key objectid, doing special handing for tree blocks owned
 * by them is easy. Once a tree block has been COWed in one reloc tree,
 * we can use the resulting new block directly when the same block is
 * required to COW again through other reloc trees. By this way, relocated
 * tree blocks are shared between reloc trees, so they are also shared
 * between subvols.
 */
static noinline int relocate_one_path(struct btrfs_trans_handle *trans,
				      struct btrfs_root *root,
				      struct btrfs_path *path,
				      struct btrfs_key *first_key,
				      struct btrfs_ref_path *ref_path,
				      struct btrfs_block_group_cache *group,
				      struct inode *reloc_inode)
{
	struct btrfs_root *reloc_root;
	struct extent_buffer *eb = NULL;
	struct btrfs_key *keys;
	u64 *nodes;
	int level;
	int shared_level;
	int lowest_level = 0;
	int ret;

	if (ref_path->owner_objectid < BTRFS_FIRST_FREE_OBJECTID)
		lowest_level = ref_path->owner_objectid;

	if (!root->ref_cows) {
		path->lowest_level = lowest_level;
		ret = btrfs_search_slot(trans, root, first_key, path, 0, 1);
		BUG_ON(ret < 0);
		path->lowest_level = 0;
		btrfs_release_path(root, path);
		return 0;
	}

	mutex_lock(&root->fs_info->tree_reloc_mutex);
	ret = init_reloc_tree(trans, root);
	BUG_ON(ret);
	reloc_root = root->reloc_root;

	shared_level = ref_path->shared_level;
	ref_path->shared_level = BTRFS_MAX_LEVEL - 1;

	keys = ref_path->node_keys;
	nodes = ref_path->new_nodes;
	memset(&keys[shared_level + 1], 0,
	       sizeof(*keys) * (BTRFS_MAX_LEVEL - shared_level - 1));
	memset(&nodes[shared_level + 1], 0,
	       sizeof(*nodes) * (BTRFS_MAX_LEVEL - shared_level - 1));

	if (nodes[lowest_level] == 0) {
		path->lowest_level = lowest_level;
		ret = btrfs_search_slot(trans, reloc_root, first_key, path,
					0, 1);
		BUG_ON(ret);
		for (level = lowest_level; level < BTRFS_MAX_LEVEL; level++) {
			eb = path->nodes[level];
			if (!eb || eb == reloc_root->node)
				break;
			nodes[level] = eb->start;
			if (level == 0)
				btrfs_item_key_to_cpu(eb, &keys[level], 0);
			else
				btrfs_node_key_to_cpu(eb, &keys[level], 0);
		}
		if (nodes[0] &&
		    ref_path->owner_objectid >= BTRFS_FIRST_FREE_OBJECTID) {
			eb = path->nodes[0];
			ret = replace_extents_in_leaf(trans, reloc_root, eb,
						      group, reloc_inode);
			BUG_ON(ret);
		}
		btrfs_release_path(reloc_root, path);
	} else {
		ret = btrfs_merge_path(trans, reloc_root, keys, nodes,
				       lowest_level);
		BUG_ON(ret);
	}

	/*
	 * replace tree blocks in the fs tree with tree blocks in
	 * the reloc tree.
	 */
	ret = btrfs_merge_path(trans, root, keys, nodes, lowest_level);
	BUG_ON(ret < 0);

	if (ref_path->owner_objectid >= BTRFS_FIRST_FREE_OBJECTID) {
		ret = btrfs_search_slot(trans, reloc_root, first_key, path,
					0, 0);
		BUG_ON(ret);
		extent_buffer_get(path->nodes[0]);
		eb = path->nodes[0];
		btrfs_release_path(reloc_root, path);
		ret = invalidate_extent_cache(reloc_root, eb, group, root);
		BUG_ON(ret);
		free_extent_buffer(eb);
	}

	mutex_unlock(&root->fs_info->tree_reloc_mutex);
	path->lowest_level = 0;
	return 0;
}

static noinline int relocate_tree_block(struct btrfs_trans_handle *trans,
					struct btrfs_root *root,
					struct btrfs_path *path,
					struct btrfs_key *first_key,
					struct btrfs_ref_path *ref_path)
{
	int ret;

	ret = relocate_one_path(trans, root, path, first_key,
				ref_path, NULL, NULL);
	BUG_ON(ret);

	return 0;
}

static noinline int del_extent_zero(struct btrfs_trans_handle *trans,
				    struct btrfs_root *extent_root,
				    struct btrfs_path *path,
				    struct btrfs_key *extent_key)
{
	int ret;

	ret = btrfs_search_slot(trans, extent_root, extent_key, path, -1, 1);
	if (ret)
		goto out;
	ret = btrfs_del_item(trans, extent_root, path);
out:
	btrfs_release_path(extent_root, path);
	return ret;
}

static noinline struct btrfs_root *read_ref_root(struct btrfs_fs_info *fs_info,
						struct btrfs_ref_path *ref_path)
{
	struct btrfs_key root_key;

	root_key.objectid = ref_path->root_objectid;
	root_key.type = BTRFS_ROOT_ITEM_KEY;
	if (is_cowonly_root(ref_path->root_objectid))
		root_key.offset = 0;
	else
		root_key.offset = (u64)-1;

	return btrfs_read_fs_root_no_name(fs_info, &root_key);
}

static noinline int relocate_one_extent(struct btrfs_root *extent_root,
					struct btrfs_path *path,
					struct btrfs_key *extent_key,
					struct btrfs_block_group_cache *group,
					struct inode *reloc_inode, int pass)
{
	struct btrfs_trans_handle *trans;
	struct btrfs_root *found_root;
	struct btrfs_ref_path *ref_path = NULL;
	struct disk_extent *new_extents = NULL;
	int nr_extents = 0;
	int loops;
	int ret;
	int level;
	struct btrfs_key first_key;
	u64 prev_block = 0;


	trans = btrfs_start_transaction(extent_root, 1);
	BUG_ON(IS_ERR(trans));

	if (extent_key->objectid == 0) {
		ret = del_extent_zero(trans, extent_root, path, extent_key);
		goto out;
	}

	ref_path = kmalloc(sizeof(*ref_path), GFP_NOFS);
	if (!ref_path) {
		ret = -ENOMEM;
		goto out;
	}

	for (loops = 0; ; loops++) {
		if (loops == 0) {
			ret = btrfs_first_ref_path(trans, extent_root, ref_path,
						   extent_key->objectid);
		} else {
			ret = btrfs_next_ref_path(trans, extent_root, ref_path);
		}
		if (ret < 0)
			goto out;
		if (ret > 0)
			break;

		if (ref_path->root_objectid == BTRFS_TREE_LOG_OBJECTID ||
		    ref_path->root_objectid == BTRFS_TREE_RELOC_OBJECTID)
			continue;

		found_root = read_ref_root(extent_root->fs_info, ref_path);
		BUG_ON(!found_root);
		/*
		 * for reference counted tree, only process reference paths
		 * rooted at the latest committed root.
		 */
		if (found_root->ref_cows &&
		    ref_path->root_generation != found_root->root_key.offset)
			continue;

		if (ref_path->owner_objectid >= BTRFS_FIRST_FREE_OBJECTID) {
			if (pass == 0) {
				/*
				 * copy data extents to new locations
				 */
				u64 group_start = group->key.objectid;
				ret = relocate_data_extent(reloc_inode,
							   extent_key,
							   group_start);
				if (ret < 0)
					goto out;
				break;
			}
			level = 0;
		} else {
			level = ref_path->owner_objectid;
		}

		if (prev_block != ref_path->nodes[level]) {
			struct extent_buffer *eb;
			u64 block_start = ref_path->nodes[level];
			u64 block_size = btrfs_level_size(found_root, level);

			eb = read_tree_block(found_root, block_start,
					     block_size, 0);
			if (!eb) {
				ret = -EIO;
				goto out;
			}
			btrfs_tree_lock(eb);
			BUG_ON(level != btrfs_header_level(eb));

			if (level == 0)
				btrfs_item_key_to_cpu(eb, &first_key, 0);
			else
				btrfs_node_key_to_cpu(eb, &first_key, 0);

			btrfs_tree_unlock(eb);
			free_extent_buffer(eb);
			prev_block = block_start;
		}

		mutex_lock(&extent_root->fs_info->trans_mutex);
		btrfs_record_root_in_trans(found_root);
		mutex_unlock(&extent_root->fs_info->trans_mutex);
		if (ref_path->owner_objectid >= BTRFS_FIRST_FREE_OBJECTID) {
			/*
			 * try to update data extent references while
			 * keeping metadata shared between snapshots.
			 */
			if (pass == 1) {
				ret = relocate_one_path(trans, found_root,
						path, &first_key, ref_path,
						group, reloc_inode);
				if (ret < 0)
					goto out;
				continue;
			}
			/*
			 * use fallback method to process the remaining
			 * references.
			 */
			if (!new_extents) {
				u64 group_start = group->key.objectid;
				new_extents = kmalloc(sizeof(*new_extents),
						      GFP_NOFS);
				nr_extents = 1;
				ret = get_new_locations(reloc_inode,
							extent_key,
							group_start, 1,
							&new_extents,
							&nr_extents);
				if (ret)
					goto out;
			}
			ret = replace_one_extent(trans, found_root,
						path, extent_key,
						&first_key, ref_path,
						new_extents, nr_extents);
		} else {
			ret = relocate_tree_block(trans, found_root, path,
						  &first_key, ref_path);
		}
		if (ret < 0)
			goto out;
	}
	ret = 0;
out:
	btrfs_end_transaction(trans, extent_root);
	kfree(new_extents);
	kfree(ref_path);
	return ret;
}
#endif

static u64 update_block_group_flags(struct btrfs_root *root, u64 flags)
{
	u64 num_devices;
	u64 stripped = BTRFS_BLOCK_GROUP_RAID0 |
		BTRFS_BLOCK_GROUP_RAID1 | BTRFS_BLOCK_GROUP_RAID10;

	/*
	 * we add in the count of missing devices because we want
	 * to make sure that any RAID levels on a degraded FS
	 * continue to be honored.
	 */
	num_devices = root->fs_info->fs_devices->rw_devices +
		root->fs_info->fs_devices->missing_devices;

	if (num_devices == 1) {
		stripped |= BTRFS_BLOCK_GROUP_DUP;
		stripped = flags & ~stripped;

		/* turn raid0 into single device chunks */
		if (flags & BTRFS_BLOCK_GROUP_RAID0)
			return stripped;

		/* turn mirroring into duplication */
		if (flags & (BTRFS_BLOCK_GROUP_RAID1 |
			     BTRFS_BLOCK_GROUP_RAID10))
			return stripped | BTRFS_BLOCK_GROUP_DUP;
		return flags;
	} else {
		/* they already had raid on here, just return */
		if (flags & stripped)
			return flags;

		stripped |= BTRFS_BLOCK_GROUP_DUP;
		stripped = flags & ~stripped;

		/* switch duplicated blocks with raid1 */
		if (flags & BTRFS_BLOCK_GROUP_DUP)
			return stripped | BTRFS_BLOCK_GROUP_RAID1;

		/* turn single device chunks into raid0 */
		return stripped | BTRFS_BLOCK_GROUP_RAID0;
	}
	return flags;
}

static int set_block_group_ro(struct btrfs_block_group_cache *cache)
{
	struct btrfs_space_info *sinfo = cache->space_info;
	u64 num_bytes;
	int ret = -ENOSPC;

	if (cache->ro)
		return 0;

	spin_lock(&sinfo->lock);
	spin_lock(&cache->lock);
	num_bytes = cache->key.offset - cache->reserved - cache->pinned -
		    cache->bytes_super - btrfs_block_group_used(&cache->item);

	if (sinfo->bytes_used + sinfo->bytes_reserved + sinfo->bytes_pinned +
	    sinfo->bytes_may_use + sinfo->bytes_readonly +
	    cache->reserved_pinned + num_bytes <= sinfo->total_bytes) {
		sinfo->bytes_readonly += num_bytes;
		sinfo->bytes_reserved += cache->reserved_pinned;
		cache->reserved_pinned = 0;
		cache->ro = 1;
		ret = 0;
	}

	spin_unlock(&cache->lock);
	spin_unlock(&sinfo->lock);
	return ret;
}

int btrfs_set_block_group_ro(struct btrfs_root *root,
			     struct btrfs_block_group_cache *cache)

{
	struct btrfs_trans_handle *trans;
	u64 alloc_flags;
	int ret;

	BUG_ON(cache->ro);

	trans = btrfs_join_transaction(root, 1);
	BUG_ON(IS_ERR(trans));

	alloc_flags = update_block_group_flags(root, cache->flags);
	if (alloc_flags != cache->flags)
		do_chunk_alloc(trans, root, 2 * 1024 * 1024, alloc_flags, 1);

	ret = set_block_group_ro(cache);
	if (!ret)
		goto out;
	alloc_flags = get_alloc_profile(root, cache->space_info->flags);
	ret = do_chunk_alloc(trans, root, 2 * 1024 * 1024, alloc_flags, 1);
	if (ret < 0)
		goto out;
	ret = set_block_group_ro(cache);
out:
	btrfs_end_transaction(trans, root);
	return ret;
}

int btrfs_force_chunk_alloc(struct btrfs_trans_handle *trans,
			    struct btrfs_root *root, u64 type)
{
	u64 alloc_flags = get_alloc_profile(root, type);
	return do_chunk_alloc(trans, root, 2 * 1024 * 1024, alloc_flags, 1);
}

/*
 * helper to account the unused space of all the readonly block group in the
 * list. takes mirrors into account.
 */
static u64 __btrfs_get_ro_block_group_free_space(struct list_head *groups_list)
{
	struct btrfs_block_group_cache *block_group;
	u64 free_bytes = 0;
	int factor;

	list_for_each_entry(block_group, groups_list, list) {
		spin_lock(&block_group->lock);

		if (!block_group->ro) {
			spin_unlock(&block_group->lock);
			continue;
		}

		if (block_group->flags & (BTRFS_BLOCK_GROUP_RAID1 |
					  BTRFS_BLOCK_GROUP_RAID10 |
					  BTRFS_BLOCK_GROUP_DUP))
			factor = 2;
		else
			factor = 1;

		free_bytes += (block_group->key.offset -
			       btrfs_block_group_used(&block_group->item)) *
			       factor;

		spin_unlock(&block_group->lock);
	}

	return free_bytes;
}

/*
 * helper to account the unused space of all the readonly block group in the
 * space_info. takes mirrors into account.
 */
u64 btrfs_account_ro_block_groups_free_space(struct btrfs_space_info *sinfo)
{
	int i;
	u64 free_bytes = 0;

	spin_lock(&sinfo->lock);

	for(i = 0; i < BTRFS_NR_RAID_TYPES; i++)
		if (!list_empty(&sinfo->block_groups[i]))
			free_bytes += __btrfs_get_ro_block_group_free_space(
						&sinfo->block_groups[i]);

	spin_unlock(&sinfo->lock);

	return free_bytes;
}

int btrfs_set_block_group_rw(struct btrfs_root *root,
			      struct btrfs_block_group_cache *cache)
{
	struct btrfs_space_info *sinfo = cache->space_info;
	u64 num_bytes;

	BUG_ON(!cache->ro);

	spin_lock(&sinfo->lock);
	spin_lock(&cache->lock);
	num_bytes = cache->key.offset - cache->reserved - cache->pinned -
		    cache->bytes_super - btrfs_block_group_used(&cache->item);
	sinfo->bytes_readonly -= num_bytes;
	cache->ro = 0;
	spin_unlock(&cache->lock);
	spin_unlock(&sinfo->lock);
	return 0;
}

/*
 * checks to see if its even possible to relocate this block group.
 *
 * @return - -1 if it's not a good idea to relocate this block group, 0 if its
 * ok to go ahead and try.
 */
int btrfs_can_relocate(struct btrfs_root *root, u64 bytenr)
{
	struct btrfs_block_group_cache *block_group;
	struct btrfs_space_info *space_info;
	struct btrfs_fs_devices *fs_devices = root->fs_info->fs_devices;
	struct btrfs_device *device;
	int full = 0;
	int ret = 0;

	block_group = btrfs_lookup_block_group(root->fs_info, bytenr);

	/* odd, couldn't find the block group, leave it alone */
	if (!block_group)
		return -1;

	/* no bytes used, we're good */
	if (!btrfs_block_group_used(&block_group->item))
		goto out;

	space_info = block_group->space_info;
	spin_lock(&space_info->lock);

	full = space_info->full;

	/*
	 * if this is the last block group we have in this space, we can't
	 * relocate it unless we're able to allocate a new chunk below.
	 *
	 * Otherwise, we need to make sure we have room in the space to handle
	 * all of the extents from this block group.  If we can, we're good
	 */
	if ((space_info->total_bytes != block_group->key.offset) &&
	   (space_info->bytes_used + space_info->bytes_reserved +
	    space_info->bytes_pinned + space_info->bytes_readonly +
	    btrfs_block_group_used(&block_group->item) <
	    space_info->total_bytes)) {
		spin_unlock(&space_info->lock);
		goto out;
	}
	spin_unlock(&space_info->lock);

	/*
	 * ok we don't have enough space, but maybe we have free space on our
	 * devices to allocate new chunks for relocation, so loop through our
	 * alloc devices and guess if we have enough space.  However, if we
	 * were marked as full, then we know there aren't enough chunks, and we
	 * can just return.
	 */
	ret = -1;
	if (full)
		goto out;

	mutex_lock(&root->fs_info->chunk_mutex);
	list_for_each_entry(device, &fs_devices->alloc_list, dev_alloc_list) {
		u64 min_free = btrfs_block_group_used(&block_group->item);
		u64 dev_offset;

		/*
		 * check to make sure we can actually find a chunk with enough
		 * space to fit our block group in.
		 */
		if (device->total_bytes > device->bytes_used + min_free) {
			ret = find_free_dev_extent(NULL, device, min_free,
						   &dev_offset, NULL);
			if (!ret)
				break;
			ret = -1;
		}
	}
	mutex_unlock(&root->fs_info->chunk_mutex);
out:
	btrfs_put_block_group(block_group);
	return ret;
}

static int find_first_block_group(struct btrfs_root *root,
		struct btrfs_path *path, struct btrfs_key *key)
{
	int ret = 0;
	struct btrfs_key found_key;
	struct extent_buffer *leaf;
	int slot;

	ret = btrfs_search_slot(NULL, root, key, path, 0, 0);
	if (ret < 0)
		goto out;

	while (1) {
		slot = path->slots[0];
		leaf = path->nodes[0];
		if (slot >= btrfs_header_nritems(leaf)) {
			ret = btrfs_next_leaf(root, path);
			if (ret == 0)
				continue;
			if (ret < 0)
				goto out;
			break;
		}
		btrfs_item_key_to_cpu(leaf, &found_key, slot);

		if (found_key.objectid >= key->objectid &&
		    found_key.type == BTRFS_BLOCK_GROUP_ITEM_KEY) {
			ret = 0;
			goto out;
		}
		path->slots[0]++;
	}
out:
	return ret;
}

void btrfs_put_block_group_cache(struct btrfs_fs_info *info)
{
	struct btrfs_block_group_cache *block_group;
	u64 last = 0;

	while (1) {
		struct inode *inode;

		block_group = btrfs_lookup_first_block_group(info, last);
		while (block_group) {
			spin_lock(&block_group->lock);
			if (block_group->iref)
				break;
			spin_unlock(&block_group->lock);
			block_group = next_block_group(info->tree_root,
						       block_group);
		}
		if (!block_group) {
			if (last == 0)
				break;
			last = 0;
			continue;
		}

		inode = block_group->inode;
		block_group->iref = 0;
		block_group->inode = NULL;
		spin_unlock(&block_group->lock);
		iput(inode);
		last = block_group->key.objectid + block_group->key.offset;
		btrfs_put_block_group(block_group);
	}
}

int btrfs_free_block_groups(struct btrfs_fs_info *info)
{
	struct btrfs_block_group_cache *block_group;
	struct btrfs_space_info *space_info;
	struct btrfs_caching_control *caching_ctl;
	struct rb_node *n;

	down_write(&info->extent_commit_sem);
	while (!list_empty(&info->caching_block_groups)) {
		caching_ctl = list_entry(info->caching_block_groups.next,
					 struct btrfs_caching_control, list);
		list_del(&caching_ctl->list);
		put_caching_control(caching_ctl);
	}
	up_write(&info->extent_commit_sem);

	spin_lock(&info->block_group_cache_lock);
	while ((n = rb_last(&info->block_group_cache_tree)) != NULL) {
		block_group = rb_entry(n, struct btrfs_block_group_cache,
				       cache_node);
		rb_erase(&block_group->cache_node,
			 &info->block_group_cache_tree);
		spin_unlock(&info->block_group_cache_lock);

		down_write(&block_group->space_info->groups_sem);
		list_del(&block_group->list);
		up_write(&block_group->space_info->groups_sem);

		if (block_group->cached == BTRFS_CACHE_STARTED)
			wait_block_group_cache_done(block_group);

		/*
		 * We haven't cached this block group, which means we could
		 * possibly have excluded extents on this block group.
		 */
		if (block_group->cached == BTRFS_CACHE_NO)
			free_excluded_extents(info->extent_root, block_group);

		btrfs_remove_free_space_cache(block_group);
		btrfs_put_block_group(block_group);

		spin_lock(&info->block_group_cache_lock);
	}
	spin_unlock(&info->block_group_cache_lock);

	/* now that all the block groups are freed, go through and
	 * free all the space_info structs.  This is only called during
	 * the final stages of unmount, and so we know nobody is
	 * using them.  We call synchronize_rcu() once before we start,
	 * just to be on the safe side.
	 */
	synchronize_rcu();

	release_global_block_rsv(info);

	while(!list_empty(&info->space_info)) {
		space_info = list_entry(info->space_info.next,
					struct btrfs_space_info,
					list);
		if (space_info->bytes_pinned > 0 ||
		    space_info->bytes_reserved > 0) {
			WARN_ON(1);
			dump_space_info(space_info, 0, 0);
		}
		list_del(&space_info->list);
		kfree(space_info);
	}
	return 0;
}

static void __link_block_group(struct btrfs_space_info *space_info,
			       struct btrfs_block_group_cache *cache)
{
	int index = get_block_group_index(cache);

	down_write(&space_info->groups_sem);
	list_add_tail(&cache->list, &space_info->block_groups[index]);
	up_write(&space_info->groups_sem);
}

int btrfs_read_block_groups(struct btrfs_root *root)
{
	struct btrfs_path *path;
	int ret;
	struct btrfs_block_group_cache *cache;
	struct btrfs_fs_info *info = root->fs_info;
	struct btrfs_space_info *space_info;
	struct btrfs_key key;
	struct btrfs_key found_key;
	struct extent_buffer *leaf;
	int need_clear = 0;
	u64 cache_gen;

	root = info->extent_root;
	key.objectid = 0;
	key.offset = 0;
	btrfs_set_key_type(&key, BTRFS_BLOCK_GROUP_ITEM_KEY);
	path = btrfs_alloc_path();
	if (!path)
		return -ENOMEM;

	cache_gen = btrfs_super_cache_generation(&root->fs_info->super_copy);
	if (cache_gen != 0 &&
	    btrfs_super_generation(&root->fs_info->super_copy) != cache_gen)
		need_clear = 1;
	if (btrfs_test_opt(root, CLEAR_CACHE))
		need_clear = 1;
	if (!btrfs_test_opt(root, SPACE_CACHE) && cache_gen)
		printk(KERN_INFO "btrfs: disk space caching is enabled\n");

	while (1) {
		ret = find_first_block_group(root, path, &key);
		if (ret > 0)
			break;
		if (ret != 0)
			goto error;
		leaf = path->nodes[0];
		btrfs_item_key_to_cpu(leaf, &found_key, path->slots[0]);
		cache = kzalloc(sizeof(*cache), GFP_NOFS);
		if (!cache) {
			ret = -ENOMEM;
			goto error;
		}

		atomic_set(&cache->count, 1);
		spin_lock_init(&cache->lock);
		spin_lock_init(&cache->tree_lock);
		cache->fs_info = info;
		INIT_LIST_HEAD(&cache->list);
		INIT_LIST_HEAD(&cache->cluster_list);

		if (need_clear)
			cache->disk_cache_state = BTRFS_DC_CLEAR;

		/*
		 * we only want to have 32k of ram per block group for keeping
		 * track of free space, and if we pass 1/2 of that we want to
		 * start converting things over to using bitmaps
		 */
		cache->extents_thresh = ((1024 * 32) / 2) /
			sizeof(struct btrfs_free_space);

		read_extent_buffer(leaf, &cache->item,
				   btrfs_item_ptr_offset(leaf, path->slots[0]),
				   sizeof(cache->item));
		memcpy(&cache->key, &found_key, sizeof(found_key));

		key.objectid = found_key.objectid + found_key.offset;
		btrfs_release_path(root, path);
		cache->flags = btrfs_block_group_flags(&cache->item);
		cache->sectorsize = root->sectorsize;

		/*
		 * We need to exclude the super stripes now so that the space
		 * info has super bytes accounted for, otherwise we'll think
		 * we have more space than we actually do.
		 */
		exclude_super_stripes(root, cache);

		/*
		 * check for two cases, either we are full, and therefore
		 * don't need to bother with the caching work since we won't
		 * find any space, or we are empty, and we can just add all
		 * the space in and be done with it.  This saves us _alot_ of
		 * time, particularly in the full case.
		 */
		if (found_key.offset == btrfs_block_group_used(&cache->item)) {
			cache->last_byte_to_unpin = (u64)-1;
			cache->cached = BTRFS_CACHE_FINISHED;
			free_excluded_extents(root, cache);
		} else if (btrfs_block_group_used(&cache->item) == 0) {
			cache->last_byte_to_unpin = (u64)-1;
			cache->cached = BTRFS_CACHE_FINISHED;
			add_new_free_space(cache, root->fs_info,
					   found_key.objectid,
					   found_key.objectid +
					   found_key.offset);
			free_excluded_extents(root, cache);
		}

		ret = update_space_info(info, cache->flags, found_key.offset,
					btrfs_block_group_used(&cache->item),
					&space_info);
		BUG_ON(ret);
		cache->space_info = space_info;
		spin_lock(&cache->space_info->lock);
		cache->space_info->bytes_readonly += cache->bytes_super;
		spin_unlock(&cache->space_info->lock);

		__link_block_group(space_info, cache);

		ret = btrfs_add_block_group_cache(root->fs_info, cache);
		BUG_ON(ret);

		set_avail_alloc_bits(root->fs_info, cache->flags);
		if (btrfs_chunk_readonly(root, cache->key.objectid))
			set_block_group_ro(cache);
	}

	list_for_each_entry_rcu(space_info, &root->fs_info->space_info, list) {
		if (!(get_alloc_profile(root, space_info->flags) &
		      (BTRFS_BLOCK_GROUP_RAID10 |
		       BTRFS_BLOCK_GROUP_RAID1 |
		       BTRFS_BLOCK_GROUP_DUP)))
			continue;
		/*
		 * avoid allocating from un-mirrored block group if there are
		 * mirrored block groups.
		 */
		list_for_each_entry(cache, &space_info->block_groups[3], list)
			set_block_group_ro(cache);
		list_for_each_entry(cache, &space_info->block_groups[4], list)
			set_block_group_ro(cache);
	}

	init_global_block_rsv(info);
	ret = 0;
error:
	btrfs_free_path(path);
	return ret;
}

int btrfs_make_block_group(struct btrfs_trans_handle *trans,
			   struct btrfs_root *root, u64 bytes_used,
			   u64 type, u64 chunk_objectid, u64 chunk_offset,
			   u64 size)
{
	int ret;
	struct btrfs_root *extent_root;
	struct btrfs_block_group_cache *cache;

	extent_root = root->fs_info->extent_root;

	root->fs_info->last_trans_log_full_commit = trans->transid;

	cache = kzalloc(sizeof(*cache), GFP_NOFS);
	if (!cache)
		return -ENOMEM;

	cache->key.objectid = chunk_offset;
	cache->key.offset = size;
	cache->key.type = BTRFS_BLOCK_GROUP_ITEM_KEY;
	cache->sectorsize = root->sectorsize;
	cache->fs_info = root->fs_info;

	/*
	 * we only want to have 32k of ram per block group for keeping track
	 * of free space, and if we pass 1/2 of that we want to start
	 * converting things over to using bitmaps
	 */
	cache->extents_thresh = ((1024 * 32) / 2) /
		sizeof(struct btrfs_free_space);
	atomic_set(&cache->count, 1);
	spin_lock_init(&cache->lock);
	spin_lock_init(&cache->tree_lock);
	INIT_LIST_HEAD(&cache->list);
	INIT_LIST_HEAD(&cache->cluster_list);

	btrfs_set_block_group_used(&cache->item, bytes_used);
	btrfs_set_block_group_chunk_objectid(&cache->item, chunk_objectid);
	cache->flags = type;
	btrfs_set_block_group_flags(&cache->item, type);

	cache->last_byte_to_unpin = (u64)-1;
	cache->cached = BTRFS_CACHE_FINISHED;
	exclude_super_stripes(root, cache);

	add_new_free_space(cache, root->fs_info, chunk_offset,
			   chunk_offset + size);

	free_excluded_extents(root, cache);

	ret = update_space_info(root->fs_info, cache->flags, size, bytes_used,
				&cache->space_info);
	BUG_ON(ret);

	spin_lock(&cache->space_info->lock);
	cache->space_info->bytes_readonly += cache->bytes_super;
	spin_unlock(&cache->space_info->lock);

	__link_block_group(cache->space_info, cache);

	ret = btrfs_add_block_group_cache(root->fs_info, cache);
	BUG_ON(ret);

	ret = btrfs_insert_item(trans, extent_root, &cache->key, &cache->item,
				sizeof(cache->item));
	BUG_ON(ret);

	set_avail_alloc_bits(extent_root->fs_info, type);

	return 0;
}

int btrfs_remove_block_group(struct btrfs_trans_handle *trans,
			     struct btrfs_root *root, u64 group_start)
{
	struct btrfs_path *path;
	struct btrfs_block_group_cache *block_group;
	struct btrfs_free_cluster *cluster;
	struct btrfs_root *tree_root = root->fs_info->tree_root;
	struct btrfs_key key;
	struct inode *inode;
	int ret;
	int factor;

	root = root->fs_info->extent_root;

	block_group = btrfs_lookup_block_group(root->fs_info, group_start);
	BUG_ON(!block_group);
	BUG_ON(!block_group->ro);

	/*
	 * Free the reserved super bytes from this block group before
	 * remove it.
	 */
	free_excluded_extents(root, block_group);

	memcpy(&key, &block_group->key, sizeof(key));
	if (block_group->flags & (BTRFS_BLOCK_GROUP_DUP |
				  BTRFS_BLOCK_GROUP_RAID1 |
				  BTRFS_BLOCK_GROUP_RAID10))
		factor = 2;
	else
		factor = 1;

	/* make sure this block group isn't part of an allocation cluster */
	cluster = &root->fs_info->data_alloc_cluster;
	spin_lock(&cluster->refill_lock);
	btrfs_return_cluster_to_free_space(block_group, cluster);
	spin_unlock(&cluster->refill_lock);

	/*
	 * make sure this block group isn't part of a metadata
	 * allocation cluster
	 */
	cluster = &root->fs_info->meta_alloc_cluster;
	spin_lock(&cluster->refill_lock);
	btrfs_return_cluster_to_free_space(block_group, cluster);
	spin_unlock(&cluster->refill_lock);

	path = btrfs_alloc_path();
	BUG_ON(!path);

	inode = lookup_free_space_inode(root, block_group, path);
	if (!IS_ERR(inode)) {
		btrfs_orphan_add(trans, inode);
		clear_nlink(inode);
		/* One for the block groups ref */
		spin_lock(&block_group->lock);
		if (block_group->iref) {
			block_group->iref = 0;
			block_group->inode = NULL;
			spin_unlock(&block_group->lock);
			iput(inode);
		} else {
			spin_unlock(&block_group->lock);
		}
		/* One for our lookup ref */
		iput(inode);
	}

	key.objectid = BTRFS_FREE_SPACE_OBJECTID;
	key.offset = block_group->key.objectid;
	key.type = 0;

	ret = btrfs_search_slot(trans, tree_root, &key, path, -1, 1);
	if (ret < 0)
		goto out;
	if (ret > 0)
		btrfs_release_path(tree_root, path);
	if (ret == 0) {
		ret = btrfs_del_item(trans, tree_root, path);
		if (ret)
			goto out;
		btrfs_release_path(tree_root, path);
	}

	spin_lock(&root->fs_info->block_group_cache_lock);
	rb_erase(&block_group->cache_node,
		 &root->fs_info->block_group_cache_tree);
	spin_unlock(&root->fs_info->block_group_cache_lock);

	down_write(&block_group->space_info->groups_sem);
	/*
	 * we must use list_del_init so people can check to see if they
	 * are still on the list after taking the semaphore
	 */
	list_del_init(&block_group->list);
	up_write(&block_group->space_info->groups_sem);

	if (block_group->cached == BTRFS_CACHE_STARTED)
		wait_block_group_cache_done(block_group);

	btrfs_remove_free_space_cache(block_group);

	spin_lock(&block_group->space_info->lock);
	block_group->space_info->total_bytes -= block_group->key.offset;
	block_group->space_info->bytes_readonly -= block_group->key.offset;
	block_group->space_info->disk_total -= block_group->key.offset * factor;
	spin_unlock(&block_group->space_info->lock);

	memcpy(&key, &block_group->key, sizeof(key));

	btrfs_clear_space_info_full(root->fs_info);

	btrfs_put_block_group(block_group);
	btrfs_put_block_group(block_group);

	ret = btrfs_search_slot(trans, root, &key, path, -1, 1);
	if (ret > 0)
		ret = -EIO;
	if (ret < 0)
		goto out;

	ret = btrfs_del_item(trans, root, path);
out:
	btrfs_free_path(path);
	return ret;
}

int btrfs_init_space_info(struct btrfs_fs_info *fs_info)
{
	struct btrfs_space_info *space_info;
	int ret;

	ret = update_space_info(fs_info, BTRFS_BLOCK_GROUP_SYSTEM, 0, 0,
								 &space_info);
	if (ret)
		return ret;

	ret = update_space_info(fs_info, BTRFS_BLOCK_GROUP_METADATA, 0, 0,
								 &space_info);
	if (ret)
		return ret;

	ret = update_space_info(fs_info, BTRFS_BLOCK_GROUP_DATA, 0, 0,
								 &space_info);
	if (ret)
		return ret;

	return ret;
}

int btrfs_error_unpin_extent_range(struct btrfs_root *root, u64 start, u64 end)
{
	return unpin_extent_range(root, start, end);
}

int btrfs_error_discard_extent(struct btrfs_root *root, u64 bytenr,
			       u64 num_bytes, u64 *actual_bytes)
{
	return btrfs_discard_extent(root, bytenr, num_bytes, actual_bytes);
}

int btrfs_trim_fs(struct btrfs_root *root, struct fstrim_range *range)
{
	struct btrfs_fs_info *fs_info = root->fs_info;
	struct btrfs_block_group_cache *cache = NULL;
	u64 group_trimmed;
	u64 start;
	u64 end;
	u64 trimmed = 0;
	int ret = 0;

	cache = btrfs_lookup_block_group(fs_info, range->start);

	while (cache) {
		if (cache->key.objectid >= (range->start + range->len)) {
			btrfs_put_block_group(cache);
			break;
		}

		start = max(range->start, cache->key.objectid);
		end = min(range->start + range->len,
				cache->key.objectid + cache->key.offset);

		if (end - start >= range->minlen) {
			if (!block_group_cache_done(cache)) {
				ret = cache_block_group(cache, NULL, root, 0);
				if (!ret)
					wait_block_group_cache_done(cache);
			}
			ret = btrfs_trim_block_group(cache,
						     &group_trimmed,
						     start,
						     end,
						     range->minlen);

			trimmed += group_trimmed;
			if (ret) {
				btrfs_put_block_group(cache);
				break;
			}
		}

		cache = next_block_group(fs_info->tree_root, cache);
	}

	range->len = trimmed;
	return ret;
}<|MERGE_RESOLUTION|>--- conflicted
+++ resolved
@@ -4018,11 +4018,7 @@
 		nr_extents = 0;
 		to_reserve = 0;
 	}
-<<<<<<< HEAD
-	spin_unlock(&BTRFS_I(inode)->accounting_lock);
-=======
-
->>>>>>> 00b317a4
+
 	to_reserve += calc_csum_metadata_size(inode, num_bytes);
 	ret = reserve_metadata_bytes(NULL, root, block_rsv, to_reserve, 1);
 	if (ret)
@@ -5712,15 +5708,9 @@
 			ret = block_rsv_use_bytes(global_rsv, blocksize);
 			if (!ret)
 				return global_rsv;
-<<<<<<< HEAD
 			return ERR_PTR(ret);
 		} else if (ret) {
 			return ERR_PTR(ret);
-=======
-			return ERR_PTR(ret);
-		} else if (ret) {
-			return ERR_PTR(ret);
->>>>>>> 00b317a4
 		}
 		return block_rsv;
 	}
