/*
 * Copyright (C) 2017 Texas Instruments Incorporated - http://www.ti.com/
 *
 * This program is free software; you can redistribute it and/or modify
 * it under the terms of the GNU General Public License version 2 as
 * published by the Free Software Foundation.
 */

#include "dra74-ipu-dsp-common.dtsi"
#include <dt-bindings/gpio/gpio.h>
#include <dt-bindings/clk/ti-dra7-atl.h>
#include <dt-bindings/input/input.h>

/ {
	chosen {
		stdout-path = &uart1;
	};

	extcon_usb1: extcon_usb1 {
		compatible = "linux,extcon-usb-gpio";
		id-gpio = <&pcf_gpio_21 1 GPIO_ACTIVE_HIGH>;
	};

	sound0: sound0 {
		compatible = "simple-audio-card";
		simple-audio-card,name = "DRA7xx-EVM";
		simple-audio-card,widgets =
			"Headphone", "Headphone Jack",
			"Line", "Line Out",
			"Microphone", "Mic Jack",
			"Line", "Line In";
		simple-audio-card,routing =
			"Headphone Jack",	"HPLOUT",
			"Headphone Jack",	"HPROUT",
			"Line Out",		"LLOUT",
			"Line Out",		"RLOUT",
			"MIC3L",		"Mic Jack",
			"MIC3R",		"Mic Jack",
			"Mic Jack",		"Mic Bias",
			"LINE1L",		"Line In",
			"LINE1R",		"Line In";
		simple-audio-card,format = "dsp_b";
		simple-audio-card,bitclock-master = <&sound0_master>;
		simple-audio-card,frame-master = <&sound0_master>;
		simple-audio-card,bitclock-inversion;

		sound0_master: simple-audio-card,cpu {
			sound-dai = <&mcasp3>;
			system-clock-frequency = <5644800>;
		};

		simple-audio-card,codec {
			sound-dai = <&tlv320aic3106>;
			clocks = <&atl_clkin2_ck>;
		};
	};

	leds {
		compatible = "gpio-leds";
		led0 {
			label = "dra7:usr1";
			gpios = <&pcf_lcd 4 GPIO_ACTIVE_LOW>;
			default-state = "off";
		};

		led1 {
			label = "dra7:usr2";
			gpios = <&pcf_lcd 5 GPIO_ACTIVE_LOW>;
			default-state = "off";
		};

		led2 {
			label = "dra7:usr3";
			gpios = <&pcf_lcd 6 GPIO_ACTIVE_LOW>;
			default-state = "off";
		};

		led3 {
			label = "dra7:usr4";
			gpios = <&pcf_lcd 7 GPIO_ACTIVE_LOW>;
			default-state = "off";
		};
	};

	gpio_keys {
		compatible = "gpio-keys";
		#address-cells = <1>;
		#size-cells = <0>;
		autorepeat;

		USER1 {
			label = "btnUser1";
			linux,code = <BTN_0>;
			gpios = <&pcf_lcd 2 GPIO_ACTIVE_LOW>;
		};

		USER2 {
			label = "btnUser2";
			linux,code = <BTN_1>;
			gpios = <&pcf_lcd 3 GPIO_ACTIVE_LOW>;
		};
	};

	clk_ov10633_fixed: clk_ov10633_fixed {
		#clock-cells = <0>;
		compatible = "fixed-clock";
		clock-frequency = <24000000>;
	};
};

&i2c3 {
	status = "okay";
	clock-frequency = <400000>;
};

&mcspi1 {
	status = "okay";
};

&mcspi2 {
	status = "okay";
};

&uart1 {
	status = "okay";
	interrupts-extended = <&crossbar_mpu GIC_SPI 67 IRQ_TYPE_LEVEL_HIGH>,
			      <&dra7_pmx_core 0x3e0>;
};

&uart2 {
	status = "okay";
};

&uart3 {
	status = "okay";
};

&qspi {
	status = "okay";

	spi-max-frequency = <76800000>;
	m25p80@0 {
		compatible = "s25fl256s1";
		spi-max-frequency = <76800000>;
		reg = <0>;
		spi-tx-bus-width = <1>;
		spi-rx-bus-width = <4>;
		#address-cells = <1>;
		#size-cells = <1>;

		/* MTD partition table.
		 * The ROM checks the first four physical blocks
		 * for a valid file to boot and the flash here is
		 * 64KiB block size.
		 */
		partition@0 {
			label = "QSPI.SPL";
			reg = <0x00000000 0x000010000>;
		};
		partition@1 {
			label = "QSPI.SPL.backup1";
			reg = <0x00010000 0x00010000>;
		};
		partition@2 {
			label = "QSPI.SPL.backup2";
			reg = <0x00020000 0x00010000>;
		};
		partition@3 {
			label = "QSPI.SPL.backup3";
			reg = <0x00030000 0x00010000>;
		};
		partition@4 {
			label = "QSPI.u-boot";
			reg = <0x00040000 0x00100000>;
		};
		partition@5 {
			label = "QSPI.u-boot-spl-os";
			reg = <0x00140000 0x00080000>;
		};
		partition@6 {
			label = "QSPI.u-boot-env";
			reg = <0x001c0000 0x00010000>;
		};
		partition@7 {
			label = "QSPI.u-boot-env.backup1";
			reg = <0x001d0000 0x0010000>;
		};
		partition@8 {
			label = "QSPI.kernel";
			reg = <0x001e0000 0x0800000>;
		};
		partition@9 {
			label = "QSPI.file-system";
			reg = <0x009e0000 0x01620000>;
		};
	};
};

&omap_dwc3_1 {
	extcon = <&extcon_usb1>;
};

&usb1 {
	dr_mode = "otg";
	extcon = <&extcon_usb1>;
};

&usb2 {
	dr_mode = "host";
};

&atl {
	assigned-clocks = <&abe_dpll_sys_clk_mux>,
			  <&atl_gfclk_mux>,
			  <&dpll_abe_ck>,
			  <&dpll_abe_m2x2_ck>,
			  <&atl_clkin2_ck>;
	assigned-clock-parents = <&sys_clkin2>, <&dpll_abe_m2_ck>;
	assigned-clock-rates = <0>, <0>, <180633600>, <361267200>, <5644800>;

	status = "okay";

	atl2 {
		bws = <DRA7_ATL_WS_MCASP2_FSX>;
		aws = <DRA7_ATL_WS_MCASP3_FSX>;
	};
};

&mcasp3 {
	#sound-dai-cells = <0>;

	assigned-clocks = <&mcasp3_ahclkx_mux>;
	assigned-clock-parents = <&atl_clkin2_ck>;

	status = "okay";

	op-mode = <0>;          /* MCASP_IIS_MODE */
	tdm-slots = <2>;
	/* 4 serializer */
	serial-dir = <  /* 0: INACTIVE, 1: TX, 2: RX */
		1 2 0 0
	>;
	tx-num-evt = <32>;
	rx-num-evt = <32>;
<<<<<<< HEAD
};

&mailbox5 {
	status = "okay";
	mbox_ipu1_ipc3x: mbox_ipu1_ipc3x {
		status = "okay";
	};
	mbox_dsp1_ipc3x: mbox_dsp1_ipc3x {
		status = "okay";
	};
};

&mailbox6 {
	status = "okay";
	mbox_ipu2_ipc3x: mbox_ipu2_ipc3x {
		status = "okay";
	};
	mbox_dsp2_ipc3x: mbox_dsp2_ipc3x {
		status = "okay";
	};
};

&pcie1_rc {
	status = "okay";
};

&vip1 {
	status = "okay";
=======
>>>>>>> 4ea68ab8
};<|MERGE_RESOLUTION|>--- conflicted
+++ resolved
@@ -242,27 +242,6 @@
 	>;
 	tx-num-evt = <32>;
 	rx-num-evt = <32>;
-<<<<<<< HEAD
-};
-
-&mailbox5 {
-	status = "okay";
-	mbox_ipu1_ipc3x: mbox_ipu1_ipc3x {
-		status = "okay";
-	};
-	mbox_dsp1_ipc3x: mbox_dsp1_ipc3x {
-		status = "okay";
-	};
-};
-
-&mailbox6 {
-	status = "okay";
-	mbox_ipu2_ipc3x: mbox_ipu2_ipc3x {
-		status = "okay";
-	};
-	mbox_dsp2_ipc3x: mbox_dsp2_ipc3x {
-		status = "okay";
-	};
 };
 
 &pcie1_rc {
@@ -271,6 +250,4 @@
 
 &vip1 {
 	status = "okay";
-=======
->>>>>>> 4ea68ab8
 };