/*
 * Common device tree for IGEP boards based on AM/DM37x
 *
 * Copyright (C) 2012 Javier Martinez Canillas <javier@collabora.co.uk>
 * Copyright (C) 2012 Enric Balletbo i Serra <eballetbo@gmail.com>
 *
 * This program is free software; you can redistribute it and/or modify
 * it under the terms of the GNU General Public License version 2 as
 * published by the Free Software Foundation.
 */
/dts-v1/;

#include "omap36xx.dtsi"

/ {
	memory {
		device_type = "memory";
		reg = <0x80000000 0x20000000>; /* 512 MB */
	};

	sound {
		compatible = "ti,omap-twl4030";
		ti,model = "igep2";
		ti,mcbsp = <&mcbsp2>;
		ti,codec = <&twl_audio>;
	};

	vdd33: regulator-vdd33 {
		compatible = "regulator-fixed";
		regulator-name = "vdd33";
		regulator-always-on;
	};

	lbee1usjyc_vmmc: lbee1usjyc_vmmc {
		pinctrl-names = "default";
		pinctrl-0 = <&lbee1usjyc_pins>;
		compatible = "regulator-fixed";
		regulator-name = "regulator-lbee1usjyc";
		regulator-min-microvolt = <3300000>;
		regulator-max-microvolt = <3300000>;
		gpio = <&gpio5 10 GPIO_ACTIVE_HIGH>;	/* gpio_138 WIFI_PDN */
		startup-delay-us = <10000>;
		enable-active-high;
		vin-supply = <&vdd33>;
	};
};

&omap3_pmx_core {
	uart1_pins: pinmux_uart1_pins {
		pinctrl-single,pins = <
			0x152 (PIN_INPUT | MUX_MODE0)		/* uart1_rx.uart1_rx */
			0x14c (PIN_OUTPUT |MUX_MODE0)		/* uart1_tx.uart1_tx */
		>;
	};

	uart2_pins: pinmux_uart2_pins {
		pinctrl-single,pins = <
			0x14a (PIN_INPUT | MUX_MODE0)		/* uart2_rx.uart2_rx */
			0x148 (PIN_OUTPUT | MUX_MODE0)		/* uart2_tx.uart2_tx */
		>;
	};

	uart3_pins: pinmux_uart3_pins {
		pinctrl-single,pins = <
			0x16e (PIN_INPUT | MUX_MODE0)		/* uart3_rx.uart3_rx */
			0x170 (PIN_OUTPUT | MUX_MODE0)		/* uart3_tx.uart3_tx */
		>;
	};

<<<<<<< HEAD
=======
	/* WiFi/BT combo */
	lbee1usjyc_pins: pinmux_lbee1usjyc_pins {
		pinctrl-single,pins = <
			0x136 (PIN_OUTPUT | MUX_MODE4)	/* sdmmc2_dat5.gpio_137 */
			0x138 (PIN_OUTPUT | MUX_MODE4)	/* sdmmc2_dat6.gpio_138 */
			0x13a (PIN_OUTPUT | MUX_MODE4)	/* sdmmc2_dat7.gpio_139 */
		>;
	};

>>>>>>> d8ec26d7
	mcbsp2_pins: pinmux_mcbsp2_pins {
		pinctrl-single,pins = <
			0x10c (PIN_INPUT | MUX_MODE0)		/* mcbsp2_fsx.mcbsp2_fsx */
			0x10e (PIN_INPUT | MUX_MODE0)		/* mcbsp2_clkx.mcbsp2_clkx */
			0x110 (PIN_INPUT | MUX_MODE0)		/* mcbsp2_dr.mcbsp2.dr */
			0x112 (PIN_OUTPUT | MUX_MODE0)		/* mcbsp2_dx.mcbsp2_dx */
		>;
	};

	mmc1_pins: pinmux_mmc1_pins {
		pinctrl-single,pins = <
			0x114 (PIN_INPUT_PULLUP | MUX_MODE0)	/* sdmmc1_clk.sdmmc1_clk */
			0x116 (PIN_INPUT_PULLUP | MUX_MODE0)	/* sdmmc1_cmd.sdmmc1_cmd */
			0x118 (PIN_INPUT_PULLUP | MUX_MODE0) 	/* sdmmc1_dat0.sdmmc1_dat0 */
			0x11a (PIN_INPUT_PULLUP | MUX_MODE0)	/* sdmmc1_dat1.sdmmc1_dat1 */
			0x11c (PIN_INPUT_PULLUP | MUX_MODE0)	/* sdmmc1_dat2.sdmmc1_dat2 */
			0x11e (PIN_INPUT_PULLUP | MUX_MODE0)	/* sdmmc1_dat3.sdmmc1_dat3 */
		>;
	};

	mmc2_pins: pinmux_mmc2_pins {
		pinctrl-single,pins = <
			0x128 (PIN_INPUT_PULLUP | MUX_MODE0)	/* sdmmc2_clk.sdmmc2_clk */
			0x12a (PIN_INPUT_PULLUP | MUX_MODE0)	/* sdmmc2_cmd.sdmmc2_cmd */
			0x12c (PIN_INPUT_PULLUP | MUX_MODE0) 	/* sdmmc2_dat0.sdmmc2_dat0 */
			0x12e (PIN_INPUT_PULLUP | MUX_MODE0)	/* sdmmc2_dat1.sdmmc2_dat1 */
			0x130 (PIN_INPUT_PULLUP | MUX_MODE0)	/* sdmmc2_dat2.sdmmc2_dat2 */
			0x132 (PIN_INPUT_PULLUP | MUX_MODE0)	/* sdmmc2_dat3.sdmmc2_dat3 */
		>;
	};

	smsc911x_pins: pinmux_smsc911x_pins {
		pinctrl-single,pins = <
			0x1a2 (PIN_INPUT | MUX_MODE4)		/* mcspi1_cs2.gpio_176 */
		>;
	};

	i2c1_pins: pinmux_i2c1_pins {
		pinctrl-single,pins = <
			0x18a (PIN_INPUT | MUX_MODE0)   /* i2c1_scl.i2c1_scl */
			0x18c (PIN_INPUT | MUX_MODE0)   /* i2c1_sda.i2c1_sda */
		>;
	};

	i2c2_pins: pinmux_i2c2_pins {
		pinctrl-single,pins = <
			0x18e (PIN_INPUT | MUX_MODE0)   /* i2c2_scl.i2c2_scl */
			0x190 (PIN_INPUT | MUX_MODE0)   /* i2c2_sda.i2c2_sda */
		>;
	};

	i2c3_pins: pinmux_i2c3_pins {
		pinctrl-single,pins = <
			0x192 (PIN_INPUT | MUX_MODE0)   /* i2c3_scl.i2c3_scl */
			0x194 (PIN_INPUT | MUX_MODE0)   /* i2c3_sda.i2c3_sda */
		>;
	};

	leds_pins: pinmux_leds_pins { };
};

&i2c1 {
	pinctrl-names = "default";
	pinctrl-0 = <&i2c1_pins>;
	clock-frequency = <2600000>;

	twl: twl@48 {
		reg = <0x48>;
		interrupts = <7>; /* SYS_NIRQ cascaded to intc */
		interrupt-parent = <&intc>;

		twl_audio: audio {
			compatible = "ti,twl4030-audio";
			codec {
			      };
		};
	};
};

#include "twl4030.dtsi"
#include "twl4030_omap3.dtsi"

&i2c2 {
	pinctrl-names = "default";
	pinctrl-0 = <&i2c2_pins>;
	clock-frequency = <400000>;
};

<<<<<<< HEAD
=======
&i2c3 {
	pinctrl-names = "default";
	pinctrl-0 = <&i2c3_pins>;
};

>>>>>>> d8ec26d7
&mcbsp2 {
	pinctrl-names = "default";
	pinctrl-0 = <&mcbsp2_pins>;
};

&mmc1 {
      pinctrl-names = "default";
      pinctrl-0 = <&mmc1_pins>;
      vmmc-supply = <&vmmc1>;
      vmmc_aux-supply = <&vsim>;
      bus-width = <4>;
};

&mmc2 {
	pinctrl-names = "default";
	pinctrl-0 = <&mmc2_pins>;
	vmmc-supply = <&lbee1usjyc_vmmc>;
	bus-width = <4>;
	non-removable;
};

&mmc3 {
	status = "disabled";
};

&uart1 {
       pinctrl-names = "default";
       pinctrl-0 = <&uart1_pins>;
};

&uart2 {
       pinctrl-names = "default";
       pinctrl-0 = <&uart2_pins>;
};

&uart3 {
       pinctrl-names = "default";
       pinctrl-0 = <&uart3_pins>;
};

&twl_gpio {
	ti,use-leds;
};

&usb_otg_hs {
	interface-type = <0>;
	usb-phy = <&usb2_phy>;
	phys = <&usb2_phy>;
	phy-names = "usb2-phy";
	mode = <3>;
	power = <50>;
};<|MERGE_RESOLUTION|>--- conflicted
+++ resolved
@@ -67,8 +67,6 @@
 		>;
 	};
 
-<<<<<<< HEAD
-=======
 	/* WiFi/BT combo */
 	lbee1usjyc_pins: pinmux_lbee1usjyc_pins {
 		pinctrl-single,pins = <
@@ -78,7 +76,6 @@
 		>;
 	};
 
->>>>>>> d8ec26d7
 	mcbsp2_pins: pinmux_mcbsp2_pins {
 		pinctrl-single,pins = <
 			0x10c (PIN_INPUT | MUX_MODE0)		/* mcbsp2_fsx.mcbsp2_fsx */
@@ -167,14 +164,11 @@
 	clock-frequency = <400000>;
 };
 
-<<<<<<< HEAD
-=======
 &i2c3 {
 	pinctrl-names = "default";
 	pinctrl-0 = <&i2c3_pins>;
 };
 
->>>>>>> d8ec26d7
 &mcbsp2 {
 	pinctrl-names = "default";
 	pinctrl-0 = <&mcbsp2_pins>;
