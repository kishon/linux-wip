/*
 * This is a module which is used for logging packets to userspace via
 * nfetlink.
 *
 * (C) 2005 by Harald Welte <laforge@netfilter.org>
 *
 * Based on the old ipv4-only ipt_ULOG.c:
 * (C) 2000-2004 by Harald Welte <laforge@netfilter.org>
 *
 * This program is free software; you can redistribute it and/or modify
 * it under the terms of the GNU General Public License version 2 as
 * published by the Free Software Foundation.
 */
#include <linux/module.h>
#include <linux/skbuff.h>
#include <linux/init.h>
#include <linux/ip.h>
#include <linux/ipv6.h>
#include <linux/netdevice.h>
#include <linux/netfilter.h>
#include <linux/netlink.h>
#include <linux/netfilter/nfnetlink.h>
#include <linux/netfilter/nfnetlink_log.h>
#include <linux/spinlock.h>
#include <linux/sysctl.h>
#include <linux/proc_fs.h>
#include <linux/security.h>
#include <linux/list.h>
#include <linux/jhash.h>
#include <linux/random.h>
#include <linux/slab.h>
#include <net/sock.h>
#include <net/netfilter/nf_log.h>
#include <net/netfilter/nfnetlink_log.h>

#include <linux/atomic.h>

#ifdef CONFIG_BRIDGE_NETFILTER
#include "../bridge/br_private.h"
#endif

#define NFULNL_NLBUFSIZ_DEFAULT	NLMSG_GOODSIZE
#define NFULNL_TIMEOUT_DEFAULT 	100	/* every second */
#define NFULNL_QTHRESH_DEFAULT 	100	/* 100 packets */
#define NFULNL_COPY_RANGE_MAX	0xFFFF	/* max packet size is limited by 16-bit struct nfattr nfa_len field */

#define PRINTR(x, args...)	do { if (net_ratelimit()) \
				     printk(x, ## args); } while (0);

struct nfulnl_instance {
	struct hlist_node hlist;	/* global list of instances */
	spinlock_t lock;
	atomic_t use;			/* use count */

	unsigned int qlen;		/* number of nlmsgs in skb */
	struct sk_buff *skb;		/* pre-allocatd skb */
	struct timer_list timer;
	struct user_namespace *peer_user_ns;	/* User namespace of the peer process */
<<<<<<< HEAD
	int peer_pid;			/* PID of the peer process */
=======
	int peer_portid;			/* PORTID of the peer process */
>>>>>>> a3a6cab5

	/* configurable parameters */
	unsigned int flushtimeout;	/* timeout until queue flush */
	unsigned int nlbufsiz;		/* netlink buffer allocation size */
	unsigned int qthreshold;	/* threshold of the queue */
	u_int32_t copy_range;
	u_int32_t seq;			/* instance-local sequential counter */
	u_int16_t group_num;		/* number of this queue */
	u_int16_t flags;
	u_int8_t copy_mode;
	struct rcu_head rcu;
};

static DEFINE_SPINLOCK(instances_lock);
static atomic_t global_seq;

#define INSTANCE_BUCKETS	16
static struct hlist_head instance_table[INSTANCE_BUCKETS];
static unsigned int hash_init;

static inline u_int8_t instance_hashfn(u_int16_t group_num)
{
	return ((group_num & 0xff) % INSTANCE_BUCKETS);
}

static struct nfulnl_instance *
__instance_lookup(u_int16_t group_num)
{
	struct hlist_head *head;
	struct hlist_node *pos;
	struct nfulnl_instance *inst;

	head = &instance_table[instance_hashfn(group_num)];
	hlist_for_each_entry_rcu(inst, pos, head, hlist) {
		if (inst->group_num == group_num)
			return inst;
	}
	return NULL;
}

static inline void
instance_get(struct nfulnl_instance *inst)
{
	atomic_inc(&inst->use);
}

static struct nfulnl_instance *
instance_lookup_get(u_int16_t group_num)
{
	struct nfulnl_instance *inst;

	rcu_read_lock_bh();
	inst = __instance_lookup(group_num);
	if (inst && !atomic_inc_not_zero(&inst->use))
		inst = NULL;
	rcu_read_unlock_bh();

	return inst;
}

static void nfulnl_instance_free_rcu(struct rcu_head *head)
{
	kfree(container_of(head, struct nfulnl_instance, rcu));
	module_put(THIS_MODULE);
}

static void
instance_put(struct nfulnl_instance *inst)
{
	if (inst && atomic_dec_and_test(&inst->use))
		call_rcu_bh(&inst->rcu, nfulnl_instance_free_rcu);
}

static void nfulnl_timer(unsigned long data);

static struct nfulnl_instance *
<<<<<<< HEAD
instance_create(u_int16_t group_num, int pid, struct user_namespace *user_ns)
=======
instance_create(u_int16_t group_num, int portid, struct user_namespace *user_ns)
>>>>>>> a3a6cab5
{
	struct nfulnl_instance *inst;
	int err;

	spin_lock_bh(&instances_lock);
	if (__instance_lookup(group_num)) {
		err = -EEXIST;
		goto out_unlock;
	}

	inst = kzalloc(sizeof(*inst), GFP_ATOMIC);
	if (!inst) {
		err = -ENOMEM;
		goto out_unlock;
	}

	if (!try_module_get(THIS_MODULE)) {
		kfree(inst);
		err = -EAGAIN;
		goto out_unlock;
	}

	INIT_HLIST_NODE(&inst->hlist);
	spin_lock_init(&inst->lock);
	/* needs to be two, since we _put() after creation */
	atomic_set(&inst->use, 2);

	setup_timer(&inst->timer, nfulnl_timer, (unsigned long)inst);

	inst->peer_user_ns = user_ns;
<<<<<<< HEAD
	inst->peer_pid = pid;
=======
	inst->peer_portid = portid;
>>>>>>> a3a6cab5
	inst->group_num = group_num;

	inst->qthreshold 	= NFULNL_QTHRESH_DEFAULT;
	inst->flushtimeout 	= NFULNL_TIMEOUT_DEFAULT;
	inst->nlbufsiz 		= NFULNL_NLBUFSIZ_DEFAULT;
	inst->copy_mode 	= NFULNL_COPY_PACKET;
	inst->copy_range 	= NFULNL_COPY_RANGE_MAX;

	hlist_add_head_rcu(&inst->hlist,
		       &instance_table[instance_hashfn(group_num)]);

	spin_unlock_bh(&instances_lock);

	return inst;

out_unlock:
	spin_unlock_bh(&instances_lock);
	return ERR_PTR(err);
}

static void __nfulnl_flush(struct nfulnl_instance *inst);

/* called with BH disabled */
static void
__instance_destroy(struct nfulnl_instance *inst)
{
	/* first pull it out of the global list */
	hlist_del_rcu(&inst->hlist);

	/* then flush all pending packets from skb */

	spin_lock(&inst->lock);

	/* lockless readers wont be able to use us */
	inst->copy_mode = NFULNL_COPY_DISABLED;

	if (inst->skb)
		__nfulnl_flush(inst);
	spin_unlock(&inst->lock);

	/* and finally put the refcount */
	instance_put(inst);
}

static inline void
instance_destroy(struct nfulnl_instance *inst)
{
	spin_lock_bh(&instances_lock);
	__instance_destroy(inst);
	spin_unlock_bh(&instances_lock);
}

static int
nfulnl_set_mode(struct nfulnl_instance *inst, u_int8_t mode,
		  unsigned int range)
{
	int status = 0;

	spin_lock_bh(&inst->lock);

	switch (mode) {
	case NFULNL_COPY_NONE:
	case NFULNL_COPY_META:
		inst->copy_mode = mode;
		inst->copy_range = 0;
		break;

	case NFULNL_COPY_PACKET:
		inst->copy_mode = mode;
		inst->copy_range = min_t(unsigned int,
					 range, NFULNL_COPY_RANGE_MAX);
		break;

	default:
		status = -EINVAL;
		break;
	}

	spin_unlock_bh(&inst->lock);

	return status;
}

static int
nfulnl_set_nlbufsiz(struct nfulnl_instance *inst, u_int32_t nlbufsiz)
{
	int status;

	spin_lock_bh(&inst->lock);
	if (nlbufsiz < NFULNL_NLBUFSIZ_DEFAULT)
		status = -ERANGE;
	else if (nlbufsiz > 131072)
		status = -ERANGE;
	else {
		inst->nlbufsiz = nlbufsiz;
		status = 0;
	}
	spin_unlock_bh(&inst->lock);

	return status;
}

static int
nfulnl_set_timeout(struct nfulnl_instance *inst, u_int32_t timeout)
{
	spin_lock_bh(&inst->lock);
	inst->flushtimeout = timeout;
	spin_unlock_bh(&inst->lock);

	return 0;
}

static int
nfulnl_set_qthresh(struct nfulnl_instance *inst, u_int32_t qthresh)
{
	spin_lock_bh(&inst->lock);
	inst->qthreshold = qthresh;
	spin_unlock_bh(&inst->lock);

	return 0;
}

static int
nfulnl_set_flags(struct nfulnl_instance *inst, u_int16_t flags)
{
	spin_lock_bh(&inst->lock);
	inst->flags = flags;
	spin_unlock_bh(&inst->lock);

	return 0;
}

static struct sk_buff *
nfulnl_alloc_skb(unsigned int inst_size, unsigned int pkt_size)
{
	struct sk_buff *skb;
	unsigned int n;

	/* alloc skb which should be big enough for a whole multipart
	 * message.  WARNING: has to be <= 128k due to slab restrictions */

	n = max(inst_size, pkt_size);
	skb = alloc_skb(n, GFP_ATOMIC);
	if (!skb) {
		if (n > pkt_size) {
			/* try to allocate only as much as we need for current
			 * packet */

			skb = alloc_skb(pkt_size, GFP_ATOMIC);
			if (!skb)
				pr_err("nfnetlink_log: can't even alloc %u bytes\n",
				       pkt_size);
		}
	}

	return skb;
}

static int
__nfulnl_send(struct nfulnl_instance *inst)
{
	int status = -1;

	if (inst->qlen > 1) {
		struct nlmsghdr *nlh = nlmsg_put(inst->skb, 0, 0,
						 NLMSG_DONE,
						 sizeof(struct nfgenmsg),
						 0);
		if (!nlh)
			goto out;
	}
	status = nfnetlink_unicast(inst->skb, &init_net, inst->peer_portid,
				   MSG_DONTWAIT);

	inst->qlen = 0;
	inst->skb = NULL;
out:
	return status;
}

static void
__nfulnl_flush(struct nfulnl_instance *inst)
{
	/* timer holds a reference */
	if (del_timer(&inst->timer))
		instance_put(inst);
	if (inst->skb)
		__nfulnl_send(inst);
}

static void
nfulnl_timer(unsigned long data)
{
	struct nfulnl_instance *inst = (struct nfulnl_instance *)data;

	spin_lock_bh(&inst->lock);
	if (inst->skb)
		__nfulnl_send(inst);
	spin_unlock_bh(&inst->lock);
	instance_put(inst);
}

/* This is an inline function, we don't really care about a long
 * list of arguments */
static inline int
__build_packet_message(struct nfulnl_instance *inst,
			const struct sk_buff *skb,
			unsigned int data_len,
			u_int8_t pf,
			unsigned int hooknum,
			const struct net_device *indev,
			const struct net_device *outdev,
			const char *prefix, unsigned int plen)
{
	struct nfulnl_msg_packet_hdr pmsg;
	struct nlmsghdr *nlh;
	struct nfgenmsg *nfmsg;
	sk_buff_data_t old_tail = inst->skb->tail;
	struct sock *sk;

	nlh = nlmsg_put(inst->skb, 0, 0,
			NFNL_SUBSYS_ULOG << 8 | NFULNL_MSG_PACKET,
			sizeof(struct nfgenmsg), 0);
	if (!nlh)
		return -1;
	nfmsg = nlmsg_data(nlh);
	nfmsg->nfgen_family = pf;
	nfmsg->version = NFNETLINK_V0;
	nfmsg->res_id = htons(inst->group_num);

	pmsg.hw_protocol	= skb->protocol;
	pmsg.hook		= hooknum;

	if (nla_put(inst->skb, NFULA_PACKET_HDR, sizeof(pmsg), &pmsg))
		goto nla_put_failure;

	if (prefix &&
	    nla_put(inst->skb, NFULA_PREFIX, plen, prefix))
		goto nla_put_failure;

	if (indev) {
#ifndef CONFIG_BRIDGE_NETFILTER
		if (nla_put_be32(inst->skb, NFULA_IFINDEX_INDEV,
				 htonl(indev->ifindex)))
			goto nla_put_failure;
#else
		if (pf == PF_BRIDGE) {
			/* Case 1: outdev is physical input device, we need to
			 * look for bridge group (when called from
			 * netfilter_bridge) */
			if (nla_put_be32(inst->skb, NFULA_IFINDEX_PHYSINDEV,
					 htonl(indev->ifindex)) ||
			/* this is the bridge group "brX" */
			/* rcu_read_lock()ed by nf_hook_slow or nf_log_packet */
			    nla_put_be32(inst->skb, NFULA_IFINDEX_INDEV,
					 htonl(br_port_get_rcu(indev)->br->dev->ifindex)))
				goto nla_put_failure;
		} else {
			/* Case 2: indev is bridge group, we need to look for
			 * physical device (when called from ipv4) */
			if (nla_put_be32(inst->skb, NFULA_IFINDEX_INDEV,
					 htonl(indev->ifindex)))
				goto nla_put_failure;
			if (skb->nf_bridge && skb->nf_bridge->physindev &&
			    nla_put_be32(inst->skb, NFULA_IFINDEX_PHYSINDEV,
					 htonl(skb->nf_bridge->physindev->ifindex)))
				goto nla_put_failure;
		}
#endif
	}

	if (outdev) {
#ifndef CONFIG_BRIDGE_NETFILTER
		if (nla_put_be32(inst->skb, NFULA_IFINDEX_OUTDEV,
				 htonl(outdev->ifindex)))
			goto nla_put_failure;
#else
		if (pf == PF_BRIDGE) {
			/* Case 1: outdev is physical output device, we need to
			 * look for bridge group (when called from
			 * netfilter_bridge) */
			if (nla_put_be32(inst->skb, NFULA_IFINDEX_PHYSOUTDEV,
					 htonl(outdev->ifindex)) ||
			/* this is the bridge group "brX" */
			/* rcu_read_lock()ed by nf_hook_slow or nf_log_packet */
			    nla_put_be32(inst->skb, NFULA_IFINDEX_OUTDEV,
					 htonl(br_port_get_rcu(outdev)->br->dev->ifindex)))
				goto nla_put_failure;
		} else {
			/* Case 2: indev is a bridge group, we need to look
			 * for physical device (when called from ipv4) */
			if (nla_put_be32(inst->skb, NFULA_IFINDEX_OUTDEV,
					 htonl(outdev->ifindex)))
				goto nla_put_failure;
			if (skb->nf_bridge && skb->nf_bridge->physoutdev &&
			    nla_put_be32(inst->skb, NFULA_IFINDEX_PHYSOUTDEV,
					 htonl(skb->nf_bridge->physoutdev->ifindex)))
				goto nla_put_failure;
		}
#endif
	}

	if (skb->mark &&
	    nla_put_be32(inst->skb, NFULA_MARK, htonl(skb->mark)))
		goto nla_put_failure;

	if (indev && skb->dev &&
	    skb->mac_header != skb->network_header) {
		struct nfulnl_msg_packet_hw phw;
		int len = dev_parse_header(skb, phw.hw_addr);
		if (len > 0) {
			phw.hw_addrlen = htons(len);
			if (nla_put(inst->skb, NFULA_HWADDR, sizeof(phw), &phw))
				goto nla_put_failure;
		}
	}

	if (indev && skb_mac_header_was_set(skb)) {
		if (nla_put_be16(inst->skb, NFULA_HWTYPE, htons(skb->dev->type)) ||
		    nla_put_be16(inst->skb, NFULA_HWLEN,
				 htons(skb->dev->hard_header_len)) ||
		    nla_put(inst->skb, NFULA_HWHEADER, skb->dev->hard_header_len,
			    skb_mac_header(skb)))
			goto nla_put_failure;
	}

	if (skb->tstamp.tv64) {
		struct nfulnl_msg_packet_timestamp ts;
		struct timeval tv = ktime_to_timeval(skb->tstamp);
		ts.sec = cpu_to_be64(tv.tv_sec);
		ts.usec = cpu_to_be64(tv.tv_usec);

		if (nla_put(inst->skb, NFULA_TIMESTAMP, sizeof(ts), &ts))
			goto nla_put_failure;
	}

	/* UID */
	sk = skb->sk;
	if (sk && sk->sk_state != TCP_TIME_WAIT) {
		read_lock_bh(&sk->sk_callback_lock);
		if (sk->sk_socket && sk->sk_socket->file) {
			struct file *file = sk->sk_socket->file;
<<<<<<< HEAD
			const struct cred *cred = file->f_cred;
			struct user_namespace *user_ns = inst->peer_user_ns;
			__be32 uid = htonl(from_kuid_munged(user_ns, cred->fsuid));
			__be32 gid = htonl(from_kgid_munged(user_ns, cred->fsgid));
=======
			__be32 uid = htonl(from_kuid_munged(inst->peer_user_ns,
							    file->f_cred->fsuid));
			__be32 gid = htonl(from_kgid_munged(inst->peer_user_ns,
							    file->f_cred->fsgid));
>>>>>>> a3a6cab5
			read_unlock_bh(&sk->sk_callback_lock);
			if (nla_put_be32(inst->skb, NFULA_UID, uid) ||
			    nla_put_be32(inst->skb, NFULA_GID, gid))
				goto nla_put_failure;
		} else
			read_unlock_bh(&sk->sk_callback_lock);
	}

	/* local sequence number */
	if ((inst->flags & NFULNL_CFG_F_SEQ) &&
	    nla_put_be32(inst->skb, NFULA_SEQ, htonl(inst->seq++)))
		goto nla_put_failure;

	/* global sequence number */
	if ((inst->flags & NFULNL_CFG_F_SEQ_GLOBAL) &&
	    nla_put_be32(inst->skb, NFULA_SEQ_GLOBAL,
			 htonl(atomic_inc_return(&global_seq))))
		goto nla_put_failure;

	if (data_len) {
		struct nlattr *nla;
		int size = nla_attr_size(data_len);

		if (skb_tailroom(inst->skb) < nla_total_size(data_len)) {
			printk(KERN_WARNING "nfnetlink_log: no tailroom!\n");
			return -1;
		}

		nla = (struct nlattr *)skb_put(inst->skb, nla_total_size(data_len));
		nla->nla_type = NFULA_PAYLOAD;
		nla->nla_len = size;

		if (skb_copy_bits(skb, 0, nla_data(nla), data_len))
			BUG();
	}

	nlh->nlmsg_len = inst->skb->tail - old_tail;
	return 0;

nla_put_failure:
	PRINTR(KERN_ERR "nfnetlink_log: error creating log nlmsg\n");
	return -1;
}

#define RCV_SKB_FAIL(err) do { netlink_ack(skb, nlh, (err)); return; } while (0)

static struct nf_loginfo default_loginfo = {
	.type =		NF_LOG_TYPE_ULOG,
	.u = {
		.ulog = {
			.copy_len	= 0xffff,
			.group		= 0,
			.qthreshold	= 1,
		},
	},
};

/* log handler for internal netfilter logging api */
void
nfulnl_log_packet(u_int8_t pf,
		  unsigned int hooknum,
		  const struct sk_buff *skb,
		  const struct net_device *in,
		  const struct net_device *out,
		  const struct nf_loginfo *li_user,
		  const char *prefix)
{
	unsigned int size, data_len;
	struct nfulnl_instance *inst;
	const struct nf_loginfo *li;
	unsigned int qthreshold;
	unsigned int plen;

	if (li_user && li_user->type == NF_LOG_TYPE_ULOG)
		li = li_user;
	else
		li = &default_loginfo;

	inst = instance_lookup_get(li->u.ulog.group);
	if (!inst)
		return;

	plen = 0;
	if (prefix)
		plen = strlen(prefix) + 1;

	/* FIXME: do we want to make the size calculation conditional based on
	 * what is actually present?  way more branches and checks, but more
	 * memory efficient... */
	size =    NLMSG_SPACE(sizeof(struct nfgenmsg))
		+ nla_total_size(sizeof(struct nfulnl_msg_packet_hdr))
		+ nla_total_size(sizeof(u_int32_t))	/* ifindex */
		+ nla_total_size(sizeof(u_int32_t))	/* ifindex */
#ifdef CONFIG_BRIDGE_NETFILTER
		+ nla_total_size(sizeof(u_int32_t))	/* ifindex */
		+ nla_total_size(sizeof(u_int32_t))	/* ifindex */
#endif
		+ nla_total_size(sizeof(u_int32_t))	/* mark */
		+ nla_total_size(sizeof(u_int32_t))	/* uid */
		+ nla_total_size(sizeof(u_int32_t))	/* gid */
		+ nla_total_size(plen)			/* prefix */
		+ nla_total_size(sizeof(struct nfulnl_msg_packet_hw))
		+ nla_total_size(sizeof(struct nfulnl_msg_packet_timestamp));

	if (in && skb_mac_header_was_set(skb)) {
		size +=   nla_total_size(skb->dev->hard_header_len)
			+ nla_total_size(sizeof(u_int16_t))	/* hwtype */
			+ nla_total_size(sizeof(u_int16_t));	/* hwlen */
	}

	spin_lock_bh(&inst->lock);

	if (inst->flags & NFULNL_CFG_F_SEQ)
		size += nla_total_size(sizeof(u_int32_t));
	if (inst->flags & NFULNL_CFG_F_SEQ_GLOBAL)
		size += nla_total_size(sizeof(u_int32_t));

	qthreshold = inst->qthreshold;
	/* per-rule qthreshold overrides per-instance */
	if (li->u.ulog.qthreshold)
		if (qthreshold > li->u.ulog.qthreshold)
			qthreshold = li->u.ulog.qthreshold;


	switch (inst->copy_mode) {
	case NFULNL_COPY_META:
	case NFULNL_COPY_NONE:
		data_len = 0;
		break;

	case NFULNL_COPY_PACKET:
		if (inst->copy_range == 0
		    || inst->copy_range > skb->len)
			data_len = skb->len;
		else
			data_len = inst->copy_range;

		size += nla_total_size(data_len);
		break;

	case NFULNL_COPY_DISABLED:
	default:
		goto unlock_and_release;
	}

	if (inst->skb &&
	    size > skb_tailroom(inst->skb) - sizeof(struct nfgenmsg)) {
		/* either the queue len is too high or we don't have
		 * enough room in the skb left. flush to userspace. */
		__nfulnl_flush(inst);
	}

	if (!inst->skb) {
		inst->skb = nfulnl_alloc_skb(inst->nlbufsiz, size);
		if (!inst->skb)
			goto alloc_failure;
	}

	inst->qlen++;

	__build_packet_message(inst, skb, data_len, pf,
				hooknum, in, out, prefix, plen);

	if (inst->qlen >= qthreshold)
		__nfulnl_flush(inst);
	/* timer_pending always called within inst->lock, so there
	 * is no chance of a race here */
	else if (!timer_pending(&inst->timer)) {
		instance_get(inst);
		inst->timer.expires = jiffies + (inst->flushtimeout*HZ/100);
		add_timer(&inst->timer);
	}

unlock_and_release:
	spin_unlock_bh(&inst->lock);
	instance_put(inst);
	return;

alloc_failure:
	/* FIXME: statistics */
	goto unlock_and_release;
}
EXPORT_SYMBOL_GPL(nfulnl_log_packet);

static int
nfulnl_rcv_nl_event(struct notifier_block *this,
		   unsigned long event, void *ptr)
{
	struct netlink_notify *n = ptr;

	if (event == NETLINK_URELEASE && n->protocol == NETLINK_NETFILTER) {
		int i;

		/* destroy all instances for this portid */
		spin_lock_bh(&instances_lock);
		for  (i = 0; i < INSTANCE_BUCKETS; i++) {
			struct hlist_node *tmp, *t2;
			struct nfulnl_instance *inst;
			struct hlist_head *head = &instance_table[i];

			hlist_for_each_entry_safe(inst, tmp, t2, head, hlist) {
				if ((net_eq(n->net, &init_net)) &&
				    (n->portid == inst->peer_portid))
					__instance_destroy(inst);
			}
		}
		spin_unlock_bh(&instances_lock);
	}
	return NOTIFY_DONE;
}

static struct notifier_block nfulnl_rtnl_notifier = {
	.notifier_call	= nfulnl_rcv_nl_event,
};

static int
nfulnl_recv_unsupp(struct sock *ctnl, struct sk_buff *skb,
		   const struct nlmsghdr *nlh,
		   const struct nlattr * const nfqa[])
{
	return -ENOTSUPP;
}

static struct nf_logger nfulnl_logger __read_mostly = {
	.name	= "nfnetlink_log",
	.logfn	= &nfulnl_log_packet,
	.me	= THIS_MODULE,
};

static const struct nla_policy nfula_cfg_policy[NFULA_CFG_MAX+1] = {
	[NFULA_CFG_CMD]		= { .len = sizeof(struct nfulnl_msg_config_cmd) },
	[NFULA_CFG_MODE]	= { .len = sizeof(struct nfulnl_msg_config_mode) },
	[NFULA_CFG_TIMEOUT]	= { .type = NLA_U32 },
	[NFULA_CFG_QTHRESH]	= { .type = NLA_U32 },
	[NFULA_CFG_NLBUFSIZ]	= { .type = NLA_U32 },
	[NFULA_CFG_FLAGS]	= { .type = NLA_U16 },
};

static int
nfulnl_recv_config(struct sock *ctnl, struct sk_buff *skb,
		   const struct nlmsghdr *nlh,
		   const struct nlattr * const nfula[])
{
	struct nfgenmsg *nfmsg = nlmsg_data(nlh);
	u_int16_t group_num = ntohs(nfmsg->res_id);
	struct nfulnl_instance *inst;
	struct nfulnl_msg_config_cmd *cmd = NULL;
	int ret = 0;

	if (nfula[NFULA_CFG_CMD]) {
		u_int8_t pf = nfmsg->nfgen_family;
		cmd = nla_data(nfula[NFULA_CFG_CMD]);

		/* Commands without queue context */
		switch (cmd->command) {
		case NFULNL_CFG_CMD_PF_BIND:
			return nf_log_bind_pf(pf, &nfulnl_logger);
		case NFULNL_CFG_CMD_PF_UNBIND:
			nf_log_unbind_pf(pf);
			return 0;
		}
	}

	inst = instance_lookup_get(group_num);
	if (inst && inst->peer_portid != NETLINK_CB(skb).portid) {
		ret = -EPERM;
		goto out_put;
	}

	if (cmd != NULL) {
		switch (cmd->command) {
		case NFULNL_CFG_CMD_BIND:
			if (inst) {
				ret = -EBUSY;
				goto out_put;
			}

			inst = instance_create(group_num,
<<<<<<< HEAD
					       NETLINK_CB(skb).pid,
=======
					       NETLINK_CB(skb).portid,
>>>>>>> a3a6cab5
					       sk_user_ns(NETLINK_CB(skb).ssk));
			if (IS_ERR(inst)) {
				ret = PTR_ERR(inst);
				goto out;
			}
			break;
		case NFULNL_CFG_CMD_UNBIND:
			if (!inst) {
				ret = -ENODEV;
				goto out;
			}

			instance_destroy(inst);
			goto out_put;
		default:
			ret = -ENOTSUPP;
			break;
		}
	}

	if (nfula[NFULA_CFG_MODE]) {
		struct nfulnl_msg_config_mode *params;
		params = nla_data(nfula[NFULA_CFG_MODE]);

		if (!inst) {
			ret = -ENODEV;
			goto out;
		}
		nfulnl_set_mode(inst, params->copy_mode,
				ntohl(params->copy_range));
	}

	if (nfula[NFULA_CFG_TIMEOUT]) {
		__be32 timeout = nla_get_be32(nfula[NFULA_CFG_TIMEOUT]);

		if (!inst) {
			ret = -ENODEV;
			goto out;
		}
		nfulnl_set_timeout(inst, ntohl(timeout));
	}

	if (nfula[NFULA_CFG_NLBUFSIZ]) {
		__be32 nlbufsiz = nla_get_be32(nfula[NFULA_CFG_NLBUFSIZ]);

		if (!inst) {
			ret = -ENODEV;
			goto out;
		}
		nfulnl_set_nlbufsiz(inst, ntohl(nlbufsiz));
	}

	if (nfula[NFULA_CFG_QTHRESH]) {
		__be32 qthresh = nla_get_be32(nfula[NFULA_CFG_QTHRESH]);

		if (!inst) {
			ret = -ENODEV;
			goto out;
		}
		nfulnl_set_qthresh(inst, ntohl(qthresh));
	}

	if (nfula[NFULA_CFG_FLAGS]) {
		__be16 flags = nla_get_be16(nfula[NFULA_CFG_FLAGS]);

		if (!inst) {
			ret = -ENODEV;
			goto out;
		}
		nfulnl_set_flags(inst, ntohs(flags));
	}

out_put:
	instance_put(inst);
out:
	return ret;
}

static const struct nfnl_callback nfulnl_cb[NFULNL_MSG_MAX] = {
	[NFULNL_MSG_PACKET]	= { .call = nfulnl_recv_unsupp,
				    .attr_count = NFULA_MAX, },
	[NFULNL_MSG_CONFIG]	= { .call = nfulnl_recv_config,
				    .attr_count = NFULA_CFG_MAX,
				    .policy = nfula_cfg_policy },
};

static const struct nfnetlink_subsystem nfulnl_subsys = {
	.name		= "log",
	.subsys_id	= NFNL_SUBSYS_ULOG,
	.cb_count	= NFULNL_MSG_MAX,
	.cb		= nfulnl_cb,
};

#ifdef CONFIG_PROC_FS
struct iter_state {
	unsigned int bucket;
};

static struct hlist_node *get_first(struct iter_state *st)
{
	if (!st)
		return NULL;

	for (st->bucket = 0; st->bucket < INSTANCE_BUCKETS; st->bucket++) {
		if (!hlist_empty(&instance_table[st->bucket]))
			return rcu_dereference_bh(hlist_first_rcu(&instance_table[st->bucket]));
	}
	return NULL;
}

static struct hlist_node *get_next(struct iter_state *st, struct hlist_node *h)
{
	h = rcu_dereference_bh(hlist_next_rcu(h));
	while (!h) {
		if (++st->bucket >= INSTANCE_BUCKETS)
			return NULL;

		h = rcu_dereference_bh(hlist_first_rcu(&instance_table[st->bucket]));
	}
	return h;
}

static struct hlist_node *get_idx(struct iter_state *st, loff_t pos)
{
	struct hlist_node *head;
	head = get_first(st);

	if (head)
		while (pos && (head = get_next(st, head)))
			pos--;
	return pos ? NULL : head;
}

static void *seq_start(struct seq_file *seq, loff_t *pos)
	__acquires(rcu_bh)
{
	rcu_read_lock_bh();
	return get_idx(seq->private, *pos);
}

static void *seq_next(struct seq_file *s, void *v, loff_t *pos)
{
	(*pos)++;
	return get_next(s->private, v);
}

static void seq_stop(struct seq_file *s, void *v)
	__releases(rcu_bh)
{
	rcu_read_unlock_bh();
}

static int seq_show(struct seq_file *s, void *v)
{
	const struct nfulnl_instance *inst = v;

	return seq_printf(s, "%5d %6d %5d %1d %5d %6d %2d\n",
			  inst->group_num,
			  inst->peer_portid, inst->qlen,
			  inst->copy_mode, inst->copy_range,
			  inst->flushtimeout, atomic_read(&inst->use));
}

static const struct seq_operations nful_seq_ops = {
	.start	= seq_start,
	.next	= seq_next,
	.stop	= seq_stop,
	.show	= seq_show,
};

static int nful_open(struct inode *inode, struct file *file)
{
	return seq_open_private(file, &nful_seq_ops,
			sizeof(struct iter_state));
}

static const struct file_operations nful_file_ops = {
	.owner	 = THIS_MODULE,
	.open	 = nful_open,
	.read	 = seq_read,
	.llseek	 = seq_lseek,
	.release = seq_release_private,
};

#endif /* PROC_FS */

static int __init nfnetlink_log_init(void)
{
	int i, status = -ENOMEM;

	for (i = 0; i < INSTANCE_BUCKETS; i++)
		INIT_HLIST_HEAD(&instance_table[i]);

	/* it's not really all that important to have a random value, so
	 * we can do this from the init function, even if there hasn't
	 * been that much entropy yet */
	get_random_bytes(&hash_init, sizeof(hash_init));

	netlink_register_notifier(&nfulnl_rtnl_notifier);
	status = nfnetlink_subsys_register(&nfulnl_subsys);
	if (status < 0) {
		printk(KERN_ERR "log: failed to create netlink socket\n");
		goto cleanup_netlink_notifier;
	}

	status = nf_log_register(NFPROTO_UNSPEC, &nfulnl_logger);
	if (status < 0) {
		printk(KERN_ERR "log: failed to register logger\n");
		goto cleanup_subsys;
	}

#ifdef CONFIG_PROC_FS
	if (!proc_create("nfnetlink_log", 0440,
			 proc_net_netfilter, &nful_file_ops)) {
		status = -ENOMEM;
		goto cleanup_logger;
	}
#endif
	return status;

#ifdef CONFIG_PROC_FS
cleanup_logger:
	nf_log_unregister(&nfulnl_logger);
#endif
cleanup_subsys:
	nfnetlink_subsys_unregister(&nfulnl_subsys);
cleanup_netlink_notifier:
	netlink_unregister_notifier(&nfulnl_rtnl_notifier);
	return status;
}

static void __exit nfnetlink_log_fini(void)
{
	nf_log_unregister(&nfulnl_logger);
#ifdef CONFIG_PROC_FS
	remove_proc_entry("nfnetlink_log", proc_net_netfilter);
#endif
	nfnetlink_subsys_unregister(&nfulnl_subsys);
	netlink_unregister_notifier(&nfulnl_rtnl_notifier);
}

MODULE_DESCRIPTION("netfilter userspace logging");
MODULE_AUTHOR("Harald Welte <laforge@netfilter.org>");
MODULE_LICENSE("GPL");
MODULE_ALIAS_NFNL_SUBSYS(NFNL_SUBSYS_ULOG);

module_init(nfnetlink_log_init);
module_exit(nfnetlink_log_fini);<|MERGE_RESOLUTION|>--- conflicted
+++ resolved
@@ -56,11 +56,7 @@
 	struct sk_buff *skb;		/* pre-allocatd skb */
 	struct timer_list timer;
 	struct user_namespace *peer_user_ns;	/* User namespace of the peer process */
-<<<<<<< HEAD
-	int peer_pid;			/* PID of the peer process */
-=======
 	int peer_portid;			/* PORTID of the peer process */
->>>>>>> a3a6cab5
 
 	/* configurable parameters */
 	unsigned int flushtimeout;	/* timeout until queue flush */
@@ -137,11 +133,7 @@
 static void nfulnl_timer(unsigned long data);
 
 static struct nfulnl_instance *
-<<<<<<< HEAD
-instance_create(u_int16_t group_num, int pid, struct user_namespace *user_ns)
-=======
 instance_create(u_int16_t group_num, int portid, struct user_namespace *user_ns)
->>>>>>> a3a6cab5
 {
 	struct nfulnl_instance *inst;
 	int err;
@@ -172,11 +164,7 @@
 	setup_timer(&inst->timer, nfulnl_timer, (unsigned long)inst);
 
 	inst->peer_user_ns = user_ns;
-<<<<<<< HEAD
-	inst->peer_pid = pid;
-=======
 	inst->peer_portid = portid;
->>>>>>> a3a6cab5
 	inst->group_num = group_num;
 
 	inst->qthreshold 	= NFULNL_QTHRESH_DEFAULT;
@@ -519,17 +507,10 @@
 		read_lock_bh(&sk->sk_callback_lock);
 		if (sk->sk_socket && sk->sk_socket->file) {
 			struct file *file = sk->sk_socket->file;
-<<<<<<< HEAD
 			const struct cred *cred = file->f_cred;
 			struct user_namespace *user_ns = inst->peer_user_ns;
 			__be32 uid = htonl(from_kuid_munged(user_ns, cred->fsuid));
 			__be32 gid = htonl(from_kgid_munged(user_ns, cred->fsgid));
-=======
-			__be32 uid = htonl(from_kuid_munged(inst->peer_user_ns,
-							    file->f_cred->fsuid));
-			__be32 gid = htonl(from_kgid_munged(inst->peer_user_ns,
-							    file->f_cred->fsgid));
->>>>>>> a3a6cab5
 			read_unlock_bh(&sk->sk_callback_lock);
 			if (nla_put_be32(inst->skb, NFULA_UID, uid) ||
 			    nla_put_be32(inst->skb, NFULA_GID, gid))
@@ -808,11 +789,7 @@
 			}
 
 			inst = instance_create(group_num,
-<<<<<<< HEAD
-					       NETLINK_CB(skb).pid,
-=======
 					       NETLINK_CB(skb).portid,
->>>>>>> a3a6cab5
 					       sk_user_ns(NETLINK_CB(skb).ssk));
 			if (IS_ERR(inst)) {
 				ret = PTR_ERR(inst);
