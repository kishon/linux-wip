--- conflicted
+++ resolved
@@ -511,13 +511,11 @@
 
 	int isr_binding;
 
-<<<<<<< HEAD
+	int unal_qdepth; /* qdepth of unaligned IO queue */
+
 	struct list_head online_list; /* linkage for online list */
 
 	struct list_head remove_list; /* linkage for removing list */
-=======
-	int unal_qdepth; /* qdepth of unaligned IO queue */
->>>>>>> f50efd2f
 };
 
 #endif