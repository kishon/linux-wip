--- conflicted
+++ resolved
@@ -452,11 +452,7 @@
 			gpiod_set_raw_value_cansleep(desc,
 						     !!((1 << i) & *value));
 		else
-<<<<<<< HEAD
-			*value |= (u64)gpiod_get_raw_value(desc) << i;
-=======
 			*value |= (u64)gpiod_get_raw_value_cansleep(desc) << i;
->>>>>>> 1a5700bc
 	}
 
 out:
