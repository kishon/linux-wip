--- conflicted
+++ resolved
@@ -54,11 +54,7 @@
 #ifndef MOD_FREESYNC_H_
 #define MOD_FREESYNC_H_
 
-<<<<<<< HEAD
-#include "dm_services.h"
-=======
 #include "mod_shared.h"
->>>>>>> f9885ef8
 
 // Access structures
 struct mod_freesync {
@@ -148,11 +144,8 @@
 void mod_freesync_build_vrr_infopacket(struct mod_freesync *mod_freesync,
 		const struct dc_stream_state *stream,
 		const struct mod_vrr_params *vrr,
-<<<<<<< HEAD
-=======
 		enum vrr_packet_type packet_type,
 		const enum color_transfer_func *app_tf,
->>>>>>> f9885ef8
 		struct dc_info_packet *infopacket);
 
 void mod_freesync_build_vrr_params(struct mod_freesync *mod_freesync,
