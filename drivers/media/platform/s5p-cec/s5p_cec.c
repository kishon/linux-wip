--- conflicted
+++ resolved
@@ -228,16 +228,8 @@
 	if (cec->notifier == NULL)
 		return -ENOMEM;
 
-<<<<<<< HEAD
-	cec->adap = cec_allocate_adapter(&s5p_cec_adap_ops, cec,
-		CEC_NAME,
-		CEC_CAP_LOG_ADDRS | CEC_CAP_TRANSMIT |
-		CEC_CAP_PASSTHROUGH | CEC_CAP_RC |
-		(needs_hpd ? CEC_CAP_NEEDS_HPD : 0), 1);
-=======
 	cec->adap = cec_allocate_adapter(&s5p_cec_adap_ops, cec, CEC_NAME,
 		CEC_CAP_DEFAULTS | (needs_hpd ? CEC_CAP_NEEDS_HPD : 0), 1);
->>>>>>> bb176f67
 	ret = PTR_ERR_OR_ZERO(cec->adap);
 	if (ret)
 		return ret;
