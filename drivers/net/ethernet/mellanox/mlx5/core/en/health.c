--- conflicted
+++ resolved
@@ -198,11 +198,7 @@
 			struct devlink_health_reporter *reporter, char *err_str,
 			struct mlx5e_err_ctx *err_ctx)
 {
-<<<<<<< HEAD
-	netdev_err(priv->netdev, err_str);
-=======
 	netdev_err(priv->netdev, "%s\n", err_str);
->>>>>>> 04d5ce62
 
 	if (!reporter)
 		return err_ctx->recover(err_ctx->ctx);
